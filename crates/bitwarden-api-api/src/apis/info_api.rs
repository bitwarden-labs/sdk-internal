--- conflicted
+++ resolved
@@ -35,12 +35,7 @@
     UnknownValue(serde_json::Value),
 }
 
-<<<<<<< HEAD
-///  This operation is defined on: [`https://github.com/bitwarden/server/blob/22420f595f2f50dd2fc0061743841285258aed22/src/Api/Controllers/InfoController.cs#L11`]
-pub async fn alive_get(
-=======
 pub async fn info_get_alive(
->>>>>>> 1ca5a589
     configuration: &configuration::Configuration,
 ) -> Result<String, Error<InfoGetAliveError>> {
     let uri_str = format!("{}/alive", configuration.base_path);
@@ -82,12 +77,7 @@
     }
 }
 
-<<<<<<< HEAD
-///  This operation is defined on: [`https://github.com/bitwarden/server/blob/22420f595f2f50dd2fc0061743841285258aed22/src/Api/Controllers/InfoController.cs#L11`]
-pub async fn now_get(
-=======
 pub async fn info_get_now(
->>>>>>> 1ca5a589
     configuration: &configuration::Configuration,
 ) -> Result<String, Error<InfoGetNowError>> {
     let uri_str = format!("{}/now", configuration.base_path);
@@ -129,12 +119,7 @@
     }
 }
 
-<<<<<<< HEAD
-///  This operation is defined on: [`https://github.com/bitwarden/server/blob/22420f595f2f50dd2fc0061743841285258aed22/src/Api/Controllers/InfoController.cs#L17`]
-pub async fn version_get(
-=======
 pub async fn info_get_version(
->>>>>>> 1ca5a589
     configuration: &configuration::Configuration,
 ) -> Result<(), Error<InfoGetVersionError>> {
     let uri_str = format!("{}/version", configuration.base_path);
