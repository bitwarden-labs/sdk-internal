/*
 * Bitwarden Internal API
 *
 * No description provided (generated by Openapi Generator https://github.com/openapitools/openapi-generator)
 *
 * The version of the OpenAPI document: latest
 *
 * Generated by: https://openapi-generator.tech
 */

use reqwest;
use serde::{de::Error as _, Deserialize, Serialize};

use super::{configuration, ContentType, Error};
use crate::{apis::ResponseContent, models};

/// struct for typed errors of method [`hibp_get`]
#[derive(Debug, Clone, Serialize, Deserialize)]
#[serde(untagged)]
pub enum HibpGetError {
    UnknownValue(serde_json::Value),
}

<<<<<<< HEAD
///  This operation is defined on: [`https://github.com/bitwarden/server/blob/22420f595f2f50dd2fc0061743841285258aed22/src/Api/Dirt/Controllers/HibpController.cs#L47`]
pub async fn hibp_breach_get(
=======
pub async fn hibp_get(
>>>>>>> 1ca5a589
    configuration: &configuration::Configuration,
    username: Option<&str>,
) -> Result<(), Error<HibpGetError>> {
    // add a prefix to parameters to efficiently prevent name collisions
    let p_username = username;

    let uri_str = format!("{}/hibp/breach", configuration.base_path);
    let mut req_builder = configuration.client.request(reqwest::Method::GET, &uri_str);

    if let Some(ref param_value) = p_username {
        req_builder = req_builder.query(&[("username", &param_value.to_string())]);
    }
    if let Some(ref user_agent) = configuration.user_agent {
        req_builder = req_builder.header(reqwest::header::USER_AGENT, user_agent.clone());
    }
    if let Some(ref token) = configuration.oauth_access_token {
        req_builder = req_builder.bearer_auth(token.to_owned());
    };

    let req = req_builder.build()?;
    let resp = configuration.client.execute(req).await?;

    let status = resp.status();

    if !status.is_client_error() && !status.is_server_error() {
        Ok(())
    } else {
        let content = resp.text().await?;
        let entity: Option<HibpGetError> = serde_json::from_str(&content).ok();
        Err(Error::ResponseError(ResponseContent {
            status,
            content,
            entity,
        }))
    }
}<|MERGE_RESOLUTION|>--- conflicted
+++ resolved
@@ -21,12 +21,7 @@
     UnknownValue(serde_json::Value),
 }
 
-<<<<<<< HEAD
-///  This operation is defined on: [`https://github.com/bitwarden/server/blob/22420f595f2f50dd2fc0061743841285258aed22/src/Api/Dirt/Controllers/HibpController.cs#L47`]
-pub async fn hibp_breach_get(
-=======
 pub async fn hibp_get(
->>>>>>> 1ca5a589
     configuration: &configuration::Configuration,
     username: Option<&str>,
 ) -> Result<(), Error<HibpGetError>> {
