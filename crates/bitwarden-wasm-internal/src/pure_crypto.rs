use std::str::FromStr;

use bitwarden_crypto::{
    CryptoError, EncString, Kdf, KeyDecryptable, KeyEncryptable, MasterKey, SymmetricCryptoKey,
};
use wasm_bindgen::prelude::*;

/// This module represents a stopgap solution to provide access to primitive crypto functions for JS
/// clients. It is not intended to be used outside of the JS clients and this pattern should not be
/// proliferated. It is necessary because we want to use SDK crypto prior to the SDK being fully
/// responsible for state and keys.
#[wasm_bindgen]
pub struct PureCrypto {}

#[wasm_bindgen]
impl PureCrypto {
<<<<<<< HEAD
    pub fn symmetric_decrypt(enc_string: String, key_b64: Vec<u8>) -> Result<String, CryptoError> {
        let enc_string = EncString::from_str(&enc_string)?;
        let key = SymmetricCryptoKey::try_from(key_b64)?;
        enc_string.decrypt_with_key(&key)
=======
    pub fn symmetric_decrypt(enc_string: String, key: Vec<u8>) -> Result<String, CryptoError> {
        EncString::from_str(&enc_string)?.decrypt_with_key(&SymmetricCryptoKey::try_from(key)?)
>>>>>>> 4167ce01
    }

    pub fn symmetric_decrypt_to_bytes(
        enc_string: String,
<<<<<<< HEAD
        key_b64: Vec<u8>,
=======
        key: Vec<u8>,
>>>>>>> 4167ce01
    ) -> Result<Vec<u8>, CryptoError> {
        EncString::from_str(&enc_string)?.decrypt_with_key(&SymmetricCryptoKey::try_from(key)?)
    }

    pub fn symmetric_decrypt_array_buffer(
        enc_bytes: Vec<u8>,
<<<<<<< HEAD
        key_b64: Vec<u8>,
=======
        key: Vec<u8>,
>>>>>>> 4167ce01
    ) -> Result<Vec<u8>, CryptoError> {
        EncString::from_buffer(&enc_bytes)?.decrypt_with_key(&SymmetricCryptoKey::try_from(key)?)
    }

<<<<<<< HEAD
    pub fn symmetric_encrypt(plain: Vec<u8>, key_b64: Vec<u8>) -> Result<String, CryptoError> {
        let key = SymmetricCryptoKey::try_from(key_b64)?;
        Ok(plain.encrypt_with_key(&key)?.to_string())
=======
    pub fn symmetric_encrypt(plain: String, key: Vec<u8>) -> Result<String, CryptoError> {
        plain
            .encrypt_with_key(&SymmetricCryptoKey::try_from(key)?)
            .map(|enc| enc.to_string())
>>>>>>> 4167ce01
    }

    pub fn symmetric_encrypt_to_array_buffer(
        plain: Vec<u8>,
<<<<<<< HEAD
        key_b64: Vec<u8>,
=======
        key: Vec<u8>,
>>>>>>> 4167ce01
    ) -> Result<Vec<u8>, CryptoError> {
        plain
            .encrypt_with_key(&SymmetricCryptoKey::try_from(key)?)?
            .to_buffer()
    }

    pub fn decrypt_userkey_with_masterpassword(
        encrypted_userkey: String,
        master_password: String,
        email: String,
        kdf: Kdf,
    ) -> Result<Vec<u8>, CryptoError> {
        let masterkey = MasterKey::derive(master_password.as_str(), email.as_str(), &kdf)?;
        let encrypted_userkey = EncString::from_str(&encrypted_userkey)?;
        let result = masterkey
            .decrypt_user_key(encrypted_userkey)
            .map_err(|_| CryptoError::InvalidKey)?;
        Ok(result.to_encoded())
    }

    pub fn encrypt_userkey_with_masterpassword(
        userkey: Vec<u8>,
        master_password: String,
        email: String,
        kdf: Kdf,
    ) -> Result<String, CryptoError> {
        let masterkey = MasterKey::derive(master_password.as_str(), email.as_str(), &kdf)?;
        let userkey = SymmetricCryptoKey::try_from(userkey)?;
        let result = masterkey.encrypt_user_key(&userkey)?;
        Ok(result.to_string())
    }

    pub fn generate_userkey(use_xchacha20: bool) -> Result<Vec<u8>, CryptoError> {
        let key = if !use_xchacha20 {
            SymmetricCryptoKey::generate()
        } else {
            SymmetricCryptoKey::generate_xchacha20()
        };
        Ok(key.to_encoded())
    }
}

#[cfg(test)]
mod tests {
    use std::str::FromStr;

    use bitwarden_crypto::EncString;

    use super::*;

    const KEY: &[u8] = &[
        81, 142, 1, 228, 222, 3, 3, 133, 34, 176, 35, 66, 150, 6, 109, 70, 190, 149, 47, 47, 89,
        23, 144, 87, 92, 46, 220, 13, 148, 106, 162, 234, 202, 139, 136, 33, 16, 200, 8, 73, 176,
        172, 185, 187, 224, 10, 65, 223, 228, 54, 92, 181, 8, 213, 162, 221, 117, 254, 245, 111,
        55, 211, 77, 29,
    ];

    const ENCRYPTED: &str = "2.Dh7AFLXR+LXcxUaO5cRjpg==|uXyhubjAoNH8lTdy/zgJDQ==|cHEMboj0MYsU5yDRQ1rLCgxcjNbKRc1PWKuv8bpU5pM=";
    const DECRYPTED: &str = "test";
    const DECRYPTED_BYTES: &[u8] = b"test";
    const ENCRYPTED_BYTES: &[u8] = &[
        2, 209, 195, 115, 49, 205, 253, 128, 162, 169, 246, 175, 217, 144, 73, 108, 191, 27, 113,
        69, 55, 94, 142, 62, 129, 204, 173, 130, 37, 42, 97, 209, 25, 192, 64, 126, 112, 139, 248,
        2, 89, 112, 178, 83, 25, 77, 130, 187, 127, 85, 179, 211, 159, 186, 111, 44, 109, 211, 18,
        120, 104, 144, 4, 76, 3,
    ];

    #[test]
    fn test_symmetric_decrypt() {
        let enc_string = EncString::from_str(ENCRYPTED).unwrap();

<<<<<<< HEAD
        let result =
            PureCrypto::symmetric_decrypt(enc_string.to_string(), KEY_B64.as_bytes().to_vec());
=======
        let result = PureCrypto::symmetric_decrypt(enc_string.to_string(), KEY.to_vec());
>>>>>>> 4167ce01
        assert!(result.is_ok());
        assert_eq!(result.unwrap(), DECRYPTED);
    }

    #[test]
    fn test_symmetric_encrypt() {
<<<<<<< HEAD
        let result = PureCrypto::symmetric_encrypt(
            DECRYPTED.as_bytes().to_vec(),
            KEY_B64.as_bytes().to_vec(),
        );
=======
        let result = PureCrypto::symmetric_encrypt(DECRYPTED.to_string(), KEY.to_vec());
>>>>>>> 4167ce01
        assert!(result.is_ok());
        // Cannot test encrypted string content because IV is unique per encryption
    }

    #[test]
    fn test_symmetric_round_trip() {
<<<<<<< HEAD
        let encrypted = PureCrypto::symmetric_encrypt(
            DECRYPTED.as_bytes().to_vec(),
            KEY_B64.as_bytes().to_vec(),
        )
        .unwrap();
        let decrypted =
            PureCrypto::symmetric_decrypt(encrypted.clone(), KEY_B64.as_bytes().to_vec()).unwrap();
=======
        let encrypted = PureCrypto::symmetric_encrypt(DECRYPTED.to_string(), KEY.to_vec()).unwrap();
        let decrypted = PureCrypto::symmetric_decrypt(encrypted.clone(), KEY.to_vec()).unwrap();
>>>>>>> 4167ce01
        assert_eq!(decrypted, DECRYPTED);
    }

    #[test]
    fn test_symmetric_decrypt_array_buffer() {
<<<<<<< HEAD
        let result = PureCrypto::symmetric_decrypt_array_buffer(
            ENCRYPTED_BYTES.to_vec(),
            KEY_B64.as_bytes().to_vec(),
        );
=======
        let result =
            PureCrypto::symmetric_decrypt_array_buffer(ENCRYPTED_BYTES.to_vec(), KEY.to_vec());
>>>>>>> 4167ce01
        assert!(result.is_ok());
        assert_eq!(result.unwrap(), DECRYPTED_BYTES);
    }

    #[test]
    fn test_symmetric_encrypt_to_array_buffer() {
<<<<<<< HEAD
        let result = PureCrypto::symmetric_encrypt_to_array_buffer(
            DECRYPTED_BYTES.to_vec(),
            KEY_B64.as_bytes().to_vec(),
        );
=======
        let result =
            PureCrypto::symmetric_encrypt_to_array_buffer(DECRYPTED_BYTES.to_vec(), KEY.to_vec());
>>>>>>> 4167ce01
        assert!(result.is_ok());
        // Cannot test encrypted string content because IV is unique per encryption
    }

    #[test]
    fn test_symmetric_buffer_round_trip() {
<<<<<<< HEAD
        let encrypted = PureCrypto::symmetric_encrypt_to_array_buffer(
            DECRYPTED_BYTES.to_vec(),
            KEY_B64.as_bytes().to_vec(),
        )
        .unwrap();
        let decrypted = PureCrypto::symmetric_decrypt_array_buffer(
            encrypted.clone(),
            KEY_B64.as_bytes().to_vec(),
        )
        .unwrap();
=======
        let encrypted =
            PureCrypto::symmetric_encrypt_to_array_buffer(DECRYPTED_BYTES.to_vec(), KEY.to_vec())
                .unwrap();
        let decrypted =
            PureCrypto::symmetric_decrypt_array_buffer(encrypted.clone(), KEY.to_vec()).unwrap();
>>>>>>> 4167ce01
        assert_eq!(decrypted, DECRYPTED_BYTES);
    }
}<|MERGE_RESOLUTION|>--- conflicted
+++ resolved
@@ -14,58 +14,33 @@
 
 #[wasm_bindgen]
 impl PureCrypto {
-<<<<<<< HEAD
-    pub fn symmetric_decrypt(enc_string: String, key_b64: Vec<u8>) -> Result<String, CryptoError> {
-        let enc_string = EncString::from_str(&enc_string)?;
-        let key = SymmetricCryptoKey::try_from(key_b64)?;
-        enc_string.decrypt_with_key(&key)
-=======
     pub fn symmetric_decrypt(enc_string: String, key: Vec<u8>) -> Result<String, CryptoError> {
         EncString::from_str(&enc_string)?.decrypt_with_key(&SymmetricCryptoKey::try_from(key)?)
->>>>>>> 4167ce01
     }
 
     pub fn symmetric_decrypt_to_bytes(
         enc_string: String,
-<<<<<<< HEAD
-        key_b64: Vec<u8>,
-=======
         key: Vec<u8>,
->>>>>>> 4167ce01
     ) -> Result<Vec<u8>, CryptoError> {
         EncString::from_str(&enc_string)?.decrypt_with_key(&SymmetricCryptoKey::try_from(key)?)
     }
 
     pub fn symmetric_decrypt_array_buffer(
         enc_bytes: Vec<u8>,
-<<<<<<< HEAD
-        key_b64: Vec<u8>,
-=======
         key: Vec<u8>,
->>>>>>> 4167ce01
     ) -> Result<Vec<u8>, CryptoError> {
         EncString::from_buffer(&enc_bytes)?.decrypt_with_key(&SymmetricCryptoKey::try_from(key)?)
     }
 
-<<<<<<< HEAD
-    pub fn symmetric_encrypt(plain: Vec<u8>, key_b64: Vec<u8>) -> Result<String, CryptoError> {
-        let key = SymmetricCryptoKey::try_from(key_b64)?;
-        Ok(plain.encrypt_with_key(&key)?.to_string())
-=======
     pub fn symmetric_encrypt(plain: String, key: Vec<u8>) -> Result<String, CryptoError> {
         plain
             .encrypt_with_key(&SymmetricCryptoKey::try_from(key)?)
             .map(|enc| enc.to_string())
->>>>>>> 4167ce01
     }
 
     pub fn symmetric_encrypt_to_array_buffer(
         plain: Vec<u8>,
-<<<<<<< HEAD
-        key_b64: Vec<u8>,
-=======
         key: Vec<u8>,
->>>>>>> 4167ce01
     ) -> Result<Vec<u8>, CryptoError> {
         plain
             .encrypt_with_key(&SymmetricCryptoKey::try_from(key)?)?
@@ -137,97 +112,48 @@
     fn test_symmetric_decrypt() {
         let enc_string = EncString::from_str(ENCRYPTED).unwrap();
 
-<<<<<<< HEAD
-        let result =
-            PureCrypto::symmetric_decrypt(enc_string.to_string(), KEY_B64.as_bytes().to_vec());
-=======
         let result = PureCrypto::symmetric_decrypt(enc_string.to_string(), KEY.to_vec());
->>>>>>> 4167ce01
         assert!(result.is_ok());
         assert_eq!(result.unwrap(), DECRYPTED);
     }
 
     #[test]
     fn test_symmetric_encrypt() {
-<<<<<<< HEAD
-        let result = PureCrypto::symmetric_encrypt(
-            DECRYPTED.as_bytes().to_vec(),
-            KEY_B64.as_bytes().to_vec(),
-        );
-=======
         let result = PureCrypto::symmetric_encrypt(DECRYPTED.to_string(), KEY.to_vec());
->>>>>>> 4167ce01
         assert!(result.is_ok());
         // Cannot test encrypted string content because IV is unique per encryption
     }
 
     #[test]
     fn test_symmetric_round_trip() {
-<<<<<<< HEAD
-        let encrypted = PureCrypto::symmetric_encrypt(
-            DECRYPTED.as_bytes().to_vec(),
-            KEY_B64.as_bytes().to_vec(),
-        )
-        .unwrap();
-        let decrypted =
-            PureCrypto::symmetric_decrypt(encrypted.clone(), KEY_B64.as_bytes().to_vec()).unwrap();
-=======
         let encrypted = PureCrypto::symmetric_encrypt(DECRYPTED.to_string(), KEY.to_vec()).unwrap();
         let decrypted = PureCrypto::symmetric_decrypt(encrypted.clone(), KEY.to_vec()).unwrap();
->>>>>>> 4167ce01
         assert_eq!(decrypted, DECRYPTED);
     }
 
     #[test]
     fn test_symmetric_decrypt_array_buffer() {
-<<<<<<< HEAD
-        let result = PureCrypto::symmetric_decrypt_array_buffer(
-            ENCRYPTED_BYTES.to_vec(),
-            KEY_B64.as_bytes().to_vec(),
-        );
-=======
         let result =
             PureCrypto::symmetric_decrypt_array_buffer(ENCRYPTED_BYTES.to_vec(), KEY.to_vec());
->>>>>>> 4167ce01
         assert!(result.is_ok());
         assert_eq!(result.unwrap(), DECRYPTED_BYTES);
     }
 
     #[test]
     fn test_symmetric_encrypt_to_array_buffer() {
-<<<<<<< HEAD
-        let result = PureCrypto::symmetric_encrypt_to_array_buffer(
-            DECRYPTED_BYTES.to_vec(),
-            KEY_B64.as_bytes().to_vec(),
-        );
-=======
         let result =
             PureCrypto::symmetric_encrypt_to_array_buffer(DECRYPTED_BYTES.to_vec(), KEY.to_vec());
->>>>>>> 4167ce01
         assert!(result.is_ok());
         // Cannot test encrypted string content because IV is unique per encryption
     }
 
     #[test]
     fn test_symmetric_buffer_round_trip() {
-<<<<<<< HEAD
-        let encrypted = PureCrypto::symmetric_encrypt_to_array_buffer(
-            DECRYPTED_BYTES.to_vec(),
-            KEY_B64.as_bytes().to_vec(),
-        )
-        .unwrap();
-        let decrypted = PureCrypto::symmetric_decrypt_array_buffer(
-            encrypted.clone(),
-            KEY_B64.as_bytes().to_vec(),
-        )
-        .unwrap();
-=======
         let encrypted =
             PureCrypto::symmetric_encrypt_to_array_buffer(DECRYPTED_BYTES.to_vec(), KEY.to_vec())
                 .unwrap();
         let decrypted =
             PureCrypto::symmetric_decrypt_array_buffer(encrypted.clone(), KEY.to_vec()).unwrap();
->>>>>>> 4167ce01
         assert_eq!(decrypted, DECRYPTED_BYTES);
     }
 }