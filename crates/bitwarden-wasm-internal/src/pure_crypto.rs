--- conflicted
+++ resolved
@@ -2,10 +2,7 @@
 
 use bitwarden_crypto::{
     CryptoError, EncString, Kdf, KeyDecryptable, KeyEncryptable, MasterKey, SymmetricCryptoKey,
-<<<<<<< HEAD
     WrappedSymmetricKey,
-=======
->>>>>>> bc2f2033
 };
 use wasm_bindgen::prelude::*;
 
@@ -19,15 +16,12 @@
 // Encryption
 #[wasm_bindgen]
 impl PureCrypto {
-<<<<<<< HEAD
-=======
     /// DEPRECATED: Use `symmetric_decrypt_string` instead.
     /// Cleanup ticket: <https://bitwarden.atlassian.net/browse/PM-21247>
     pub fn symmetric_decrypt(enc_string: String, key: Vec<u8>) -> Result<String, CryptoError> {
         Self::symmetric_decrypt_string(enc_string, key)
     }
 
->>>>>>> bc2f2033
     pub fn symmetric_decrypt_string(
         enc_string: String,
         key: Vec<u8>,
@@ -42,13 +36,9 @@
         EncString::from_str(&enc_string)?.decrypt_with_key(&SymmetricCryptoKey::try_from(key)?)
     }
 
-<<<<<<< HEAD
-    pub fn symmetric_decrypt_filedata(
-=======
     /// DEPRECATED: Use `symmetric_decrypt_filedata` instead.
     /// Cleanup ticket: <https://bitwarden.atlassian.net/browse/PM-21247>
     pub fn symmetric_decrypt_array_buffer(
->>>>>>> bc2f2033
         enc_bytes: Vec<u8>,
         key: Vec<u8>,
     ) -> Result<Vec<u8>, CryptoError> {
@@ -63,29 +53,17 @@
     }
 
     pub fn symmetric_encrypt_string(plain: String, key: Vec<u8>) -> Result<String, CryptoError> {
-<<<<<<< HEAD
         plain
             .encrypt_with_key(&SymmetricCryptoKey::try_from(key)?)
             .map(|enc| enc.to_string())
     }
 
-    pub fn symmetric_encrypt_bytes(plain: Vec<u8>, key: Vec<u8>) -> Result<String, CryptoError> {
-=======
->>>>>>> bc2f2033
-        plain
-            .encrypt_with_key(&SymmetricCryptoKey::try_from(key)?)
-            .map(|enc| enc.to_string())
-    }
-
-<<<<<<< HEAD
-=======
     pub fn symmetric_encrypt_bytes(plain: Vec<u8>, key: Vec<u8>) -> Result<String, CryptoError> {
         plain
             .encrypt_with_key(&SymmetricCryptoKey::try_from(key)?)
             .map(|enc| enc.to_string())
     }
 
->>>>>>> bc2f2033
     pub fn symmetric_encrypt_filedata(
         plain: Vec<u8>,
         key: Vec<u8>,
@@ -105,46 +83,7 @@
         let master_key = MasterKey::derive(master_password.as_str(), email.as_str(), &kdf)?;
         let encrypted_user_key = EncString::from_str(&encrypted_user_key)?;
         let result = master_key
-            .decrypt_user_key(encrypted_user_key)
-            .map_err(|_| CryptoError::InvalidKey)?;
-        Ok(result.to_encoded())
-    }
-
-    pub fn encrypt_user_key_with_master_password(
-        user_key: Vec<u8>,
-        master_password: String,
-        email: String,
-        kdf: Kdf,
-    ) -> Result<String, CryptoError> {
-        let master_key = MasterKey::derive(master_password.as_str(), email.as_str(), &kdf)?;
-        let user_key = SymmetricCryptoKey::try_from(user_key)?;
-        let result = master_key.encrypt_user_key(&user_key)?;
-        Ok(result.to_string())
-    }
-
-    // Generate userkey
-    pub fn generate_user_key_aes256_cbc_hmac() -> Vec<u8> {
-        SymmetricCryptoKey::make_aes256_cbc_hmac_key().to_encoded()
-    }
-
-    pub fn generate_user_key_xchacha20_poly1305() -> Vec<u8> {
-        SymmetricCryptoKey::make_xchacha20_poly1305_key().to_encoded()
-    }
-}
-
-// Userkey encryption with password
-#[wasm_bindgen]
-impl PureCrypto {
-    pub fn decrypt_user_key_with_master_password(
-        encrypted_user_key: String,
-        master_password: String,
-        email: String,
-        kdf: Kdf,
-    ) -> Result<Vec<u8>, CryptoError> {
-        let master_key = MasterKey::derive(master_password.as_str(), email.as_str(), &kdf)?;
-        let encrypted_user_key = EncString::from_str(&encrypted_user_key)?;
-        let result = master_key
-            .decrypt_user_key(WrappedSymmetricKey::from(encrypted_user_key))
+            .decrypt_user_key(encrypted_user_key.into())
             .map_err(|_| CryptoError::InvalidKey)?;
         Ok(result.to_encoded())
     }
@@ -160,11 +99,8 @@
         let result = master_key.encrypt_user_key(&user_key)?;
         Ok(result.as_inner().to_string())
     }
-}
-
-// Generate userkey
-#[wasm_bindgen]
-impl PureCrypto {
+
+    // Generate userkey
     pub fn generate_user_key_aes256_cbc_hmac() -> Vec<u8> {
         SymmetricCryptoKey::make_aes256_cbc_hmac_key().to_encoded()
     }
