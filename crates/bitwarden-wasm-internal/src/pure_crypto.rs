--- conflicted
+++ resolved
@@ -1,11 +1,8 @@
 use std::str::FromStr;
 
 use bitwarden_crypto::{
-<<<<<<< HEAD
-    CryptoError, EncString, KeyDecryptable, KeyEncryptable, SymmetricCryptoKey, WrappedSymmetricKey,
-=======
     CryptoError, EncString, Kdf, KeyDecryptable, KeyEncryptable, MasterKey, SymmetricCryptoKey,
->>>>>>> 91b2465b
+    WrappedSymmetricKey,
 };
 use wasm_bindgen::prelude::*;
 
@@ -40,29 +37,6 @@
         EncString::from_buffer(&enc_bytes)?.decrypt_with_key(&SymmetricCryptoKey::try_from(key)?)
     }
 
-<<<<<<< HEAD
-    pub fn wrap_symmetric_key(
-        key_to_be_wrapped: Vec<u8>,
-        wrapping_key: Vec<u8>,
-    ) -> Result<String, CryptoError> {
-        let key_to_be_wrapped: SymmetricCryptoKey = key_to_be_wrapped.try_into()?;
-        let wrapping_key: SymmetricCryptoKey = wrapping_key.try_into()?;
-        let wrapped_key: EncString = key_to_be_wrapped.wrap_with(&wrapping_key)?.into_inner();
-        Ok(wrapped_key.to_string())
-    }
-
-    pub fn unwrap_symmetric_key(
-        wrapped_key: String,
-        wrapping_key: Vec<u8>,
-    ) -> Result<Vec<u8>, CryptoError> {
-        let wrapped_key: WrappedSymmetricKey = EncString::from_str(&wrapped_key)?.into();
-        let wrapping_key: SymmetricCryptoKey = wrapping_key.try_into()?;
-        let unwrapped_key: SymmetricCryptoKey = wrapped_key.unwrap_with(&wrapping_key)?;
-        Ok(unwrapped_key.to_vec())
-    }
-
-    pub fn symmetric_encrypt(plain: String, key: Vec<u8>) -> Result<String, CryptoError> {
-=======
     pub fn symmetric_encrypt_string(plain: String, key: Vec<u8>) -> Result<String, CryptoError> {
         plain
             .encrypt_with_key(&SymmetricCryptoKey::try_from(key)?)
@@ -70,7 +44,6 @@
     }
 
     pub fn symmetric_encrypt_bytes(plain: Vec<u8>, key: Vec<u8>) -> Result<String, CryptoError> {
->>>>>>> 91b2465b
         plain
             .encrypt_with_key(&SymmetricCryptoKey::try_from(key)?)
             .map(|enc| enc.to_string())
@@ -98,7 +71,7 @@
         let master_key = MasterKey::derive(master_password.as_str(), email.as_str(), &kdf)?;
         let encrypted_user_key = EncString::from_str(&encrypted_user_key)?;
         let result = master_key
-            .decrypt_user_key(encrypted_user_key)
+            .decrypt_user_key(WrappedSymmetricKey::from(encrypted_user_key))
             .map_err(|_| CryptoError::InvalidKey)?;
         Ok(result.to_encoded())
     }
@@ -112,7 +85,7 @@
         let master_key = MasterKey::derive(master_password.as_str(), email.as_str(), &kdf)?;
         let user_key = SymmetricCryptoKey::try_from(user_key)?;
         let result = master_key.encrypt_user_key(&user_key)?;
-        Ok(result.to_string())
+        Ok(result.as_inner().to_string())
     }
 }
 
@@ -125,6 +98,30 @@
 
     pub fn generate_user_key_xchacha20_poly1305() -> Vec<u8> {
         SymmetricCryptoKey::make_xchacha20_poly1305_key().to_encoded()
+    }
+}
+
+// Key Wrap
+#[wasm_bindgen]
+impl PureCrypto {
+    pub fn wrap_symmetric_key(
+        key_to_be_wrapped: Vec<u8>,
+        wrapping_key: Vec<u8>,
+    ) -> Result<String, CryptoError> {
+        let key_to_be_wrapped: SymmetricCryptoKey = key_to_be_wrapped.try_into()?;
+        let wrapping_key: SymmetricCryptoKey = wrapping_key.try_into()?;
+        let wrapped_key: EncString = key_to_be_wrapped.wrap_with(&wrapping_key)?.into_inner();
+        Ok(wrapped_key.to_string())
+    }
+
+    pub fn unwrap_symmetric_key(
+        wrapped_key: String,
+        wrapping_key: Vec<u8>,
+    ) -> Result<Vec<u8>, CryptoError> {
+        let wrapped_key: WrappedSymmetricKey = EncString::from_str(&wrapped_key)?.into();
+        let wrapping_key: SymmetricCryptoKey = wrapping_key.try_into()?;
+        let unwrapped_key: SymmetricCryptoKey = wrapped_key.unwrap_with(&wrapping_key)?;
+        Ok(unwrapped_key.to_encoded())
     }
 }
 
