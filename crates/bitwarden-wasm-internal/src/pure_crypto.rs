use std::str::FromStr;

use bitwarden_core::key_management::{KeyIds, SymmetricKeyId};
use bitwarden_crypto::{
<<<<<<< HEAD
    AsymmetricCryptoKey, AsymmetricPublicCryptoKey, ContentFormat, CryptoError, Decryptable,
    EncString, Kdf, KeyDecryptable, KeyEncryptable, KeyStore, MasterKey, PrimitiveEncryptable,
    SymmetricCryptoKey, UnsignedSharedKey,
=======
    AsymmetricCryptoKey, AsymmetricPublicCryptoKey, CoseSerializable, CryptoError, Decryptable,
    EncString, Encryptable, Kdf, KeyDecryptable, KeyEncryptable, KeyStore, MasterKey,
    SignatureAlgorithm, SignedPublicKey, SigningKey, SymmetricCryptoKey, UnsignedSharedKey,
    VerifyingKey,
>>>>>>> 13822350
};
use wasm_bindgen::prelude::*;

/// This module represents a stopgap solution to provide access to primitive crypto functions for JS
/// clients. It is not intended to be used outside of the JS clients and this pattern should not be
/// proliferated. It is necessary because we want to use SDK crypto prior to the SDK being fully
/// responsible for state and keys.
#[wasm_bindgen]
pub struct PureCrypto {}

// Encryption
#[wasm_bindgen]
impl PureCrypto {
    /// DEPRECATED: Use `symmetric_decrypt_string` instead.
    /// Cleanup ticket: <https://bitwarden.atlassian.net/browse/PM-21247>
    pub fn symmetric_decrypt(enc_string: String, key: Vec<u8>) -> Result<String, CryptoError> {
        Self::symmetric_decrypt_string(enc_string, key)
    }

    pub fn symmetric_decrypt_string(
        enc_string: String,
        key: Vec<u8>,
    ) -> Result<String, CryptoError> {
        EncString::from_str(&enc_string)?.decrypt_with_key(&SymmetricCryptoKey::try_from(key)?)
    }

    pub fn symmetric_decrypt_bytes(
        enc_string: String,
        key: Vec<u8>,
    ) -> Result<Vec<u8>, CryptoError> {
        EncString::from_str(&enc_string)?.decrypt_with_key(&SymmetricCryptoKey::try_from(key)?)
    }

    /// DEPRECATED: Use `symmetric_decrypt_filedata` instead.
    /// Cleanup ticket: <https://bitwarden.atlassian.net/browse/PM-21247>
    pub fn symmetric_decrypt_array_buffer(
        enc_bytes: Vec<u8>,
        key: Vec<u8>,
    ) -> Result<Vec<u8>, CryptoError> {
        Self::symmetric_decrypt_filedata(enc_bytes, key)
    }

    pub fn symmetric_decrypt_filedata(
        enc_bytes: Vec<u8>,
        key: Vec<u8>,
    ) -> Result<Vec<u8>, CryptoError> {
        EncString::from_buffer(&enc_bytes)?.decrypt_with_key(&SymmetricCryptoKey::try_from(key)?)
    }

    pub fn symmetric_encrypt_string(plain: String, key: Vec<u8>) -> Result<String, CryptoError> {
        plain
            .encrypt_with_key(&SymmetricCryptoKey::try_from(key)?, ContentFormat::Utf8)
            .map(|enc| enc.to_string())
    }

    pub fn symmetric_encrypt_bytes(plain: Vec<u8>, key: Vec<u8>) -> Result<String, CryptoError> {
        plain
            .encrypt_with_key(
                &SymmetricCryptoKey::try_from(key)?,
                ContentFormat::OctetStream,
            )
            .map(|enc| enc.to_string())
    }

    pub fn symmetric_encrypt_filedata(
        plain: Vec<u8>,
        key: Vec<u8>,
    ) -> Result<Vec<u8>, CryptoError> {
        plain
            .encrypt_with_key(
                &SymmetricCryptoKey::try_from(key)?,
                ContentFormat::OctetStream,
            )?
            .to_buffer()
    }

    pub fn decrypt_user_key_with_master_password(
        encrypted_user_key: String,
        master_password: String,
        email: String,
        kdf: Kdf,
    ) -> Result<Vec<u8>, CryptoError> {
        let master_key = MasterKey::derive(master_password.as_str(), email.as_str(), &kdf)?;
        let encrypted_user_key = EncString::from_str(&encrypted_user_key)?;
        let result = master_key
            .decrypt_user_key(encrypted_user_key)
            .map_err(|_| CryptoError::InvalidKey)?;
        Ok(result.to_encoded())
    }

    pub fn encrypt_user_key_with_master_password(
        user_key: Vec<u8>,
        master_password: String,
        email: String,
        kdf: Kdf,
    ) -> Result<String, CryptoError> {
        let master_key = MasterKey::derive(master_password.as_str(), email.as_str(), &kdf)?;
        let user_key = SymmetricCryptoKey::try_from(user_key)?;
        let result = master_key.encrypt_user_key(&user_key)?;
        Ok(result.to_string())
    }

    pub fn make_user_key_aes256_cbc_hmac() -> Vec<u8> {
        SymmetricCryptoKey::make_aes256_cbc_hmac_key().to_encoded()
    }

    pub fn make_user_key_xchacha20_poly1305() -> Vec<u8> {
        SymmetricCryptoKey::make_xchacha20_poly1305_key().to_encoded()
    }

    /// Wraps (encrypts) a symmetric key using a symmetric wrapping key, returning the wrapped key
    /// as an EncString.
    pub fn wrap_symmetric_key(
        key_to_be_wrapped: Vec<u8>,
        wrapping_key: Vec<u8>,
    ) -> Result<String, CryptoError> {
        let tmp_store: KeyStore<KeyIds> = KeyStore::default();
        let mut context = tmp_store.context();
        #[allow(deprecated)]
        context.set_symmetric_key(
            SymmetricKeyId::Local("wrapping_key"),
            SymmetricCryptoKey::try_from(wrapping_key)?,
        )?;
        #[allow(deprecated)]
        context.set_symmetric_key(
            SymmetricKeyId::Local("key_to_wrap"),
            SymmetricCryptoKey::try_from(key_to_be_wrapped)?,
        )?;
        // Note: The order of arguments is different here, and should probably be refactored
        Ok(context
            .wrap_symmetric_key(
                SymmetricKeyId::Local("wrapping_key"),
                SymmetricKeyId::Local("key_to_wrap"),
            )?
            .to_string())
    }

    /// Unwraps (decrypts) a wrapped symmetric key using a symmetric wrapping key, returning the
    /// unwrapped key as a serialized byte array.
    pub fn unwrap_symmetric_key(
        wrapped_key: String,
        wrapping_key: Vec<u8>,
    ) -> Result<Vec<u8>, CryptoError> {
        let tmp_store: KeyStore<KeyIds> = KeyStore::default();
        let mut context = tmp_store.context();
        #[allow(deprecated)]
        context.set_symmetric_key(
            SymmetricKeyId::Local("wrapping_key"),
            SymmetricCryptoKey::try_from(wrapping_key)?,
        )?;
        // Note: The order of arguments is different here, and should probably be refactored
        context.unwrap_symmetric_key(
            SymmetricKeyId::Local("wrapping_key"),
            SymmetricKeyId::Local("wrapped_key"),
            &EncString::from_str(wrapped_key.as_str())?,
        )?;
        #[allow(deprecated)]
        let key = context.dangerous_get_symmetric_key(SymmetricKeyId::Local("wrapped_key"))?;
        Ok(key.to_encoded())
    }

    /// Wraps (encrypts) an SPKI DER encoded encapsulation (public) key using a symmetric wrapping
    /// key. Note: Usually, a public key is - by definition - public, so this should not be
    /// used. The specific use-case for this function is to enable rotateable key sets, where
    /// the "public key" is not public, with the intent of preventing the server from being able
    /// to overwrite the user key unlocked by the rotateable keyset.
    pub fn wrap_encapsulation_key(
        encapsulation_key: Vec<u8>,
        wrapping_key: Vec<u8>,
    ) -> Result<String, CryptoError> {
        let tmp_store: KeyStore<KeyIds> = KeyStore::default();
        let mut context = tmp_store.context();
        #[allow(deprecated)]
        context.set_symmetric_key(
            SymmetricKeyId::Local("wrapping_key"),
            SymmetricCryptoKey::try_from(wrapping_key)?,
        )?;
        // Note: The order of arguments is different here, and should probably be refactored
        Ok(encapsulation_key
            .encrypt(
                &mut context,
                SymmetricKeyId::Local("wrapping_key"),
                ContentFormat::Pkcs8,
            )?
            .to_string())
    }

    /// Unwraps (decrypts) a wrapped SPKI DER encoded encapsulation (public) key using a symmetric
    /// wrapping key.
    pub fn unwrap_encapsulation_key(
        wrapped_key: String,
        wrapping_key: Vec<u8>,
    ) -> Result<Vec<u8>, CryptoError> {
        let tmp_store: KeyStore<KeyIds> = KeyStore::default();
        let mut context = tmp_store.context();
        #[allow(deprecated)]
        context.set_symmetric_key(
            SymmetricKeyId::Local("wrapping_key"),
            SymmetricCryptoKey::try_from(wrapping_key)?,
        )?;
        // Note: The order of arguments is different here, and should probably be refactored
        EncString::from_str(wrapped_key.as_str())?
            .decrypt(&mut context, SymmetricKeyId::Local("wrapping_key"))
    }

    /// Wraps (encrypts) a PKCS8 DER encoded decapsulation (private) key using a symmetric wrapping
    /// key,
    pub fn wrap_decapsulation_key(
        decapsulation_key: Vec<u8>,
        wrapping_key: Vec<u8>,
    ) -> Result<String, CryptoError> {
        let tmp_store: KeyStore<KeyIds> = KeyStore::default();
        let mut context = tmp_store.context();
        #[allow(deprecated)]
        context.set_symmetric_key(
            SymmetricKeyId::Local("wrapping_key"),
            SymmetricCryptoKey::try_from(wrapping_key)?,
        )?;
        // Note: The order of arguments is different here, and should probably be refactored
        Ok(decapsulation_key
            .encrypt(
                &mut context,
                SymmetricKeyId::Local("wrapping_key"),
                ContentFormat::Pkcs8,
            )?
            .to_string())
    }

    /// Unwraps (decrypts) a wrapped PKCS8 DER encoded decapsulation (private) key using a symmetric
    /// wrapping key.
    pub fn unwrap_decapsulation_key(
        wrapped_key: String,
        wrapping_key: Vec<u8>,
    ) -> Result<Vec<u8>, CryptoError> {
        let tmp_store: KeyStore<KeyIds> = KeyStore::default();
        let mut context = tmp_store.context();
        #[allow(deprecated)]
        context.set_symmetric_key(
            SymmetricKeyId::Local("wrapping_key"),
            SymmetricCryptoKey::try_from(wrapping_key)?,
        )?;
        // Note: The order of arguments is different here, and should probably be refactored
        EncString::from_str(wrapped_key.as_str())?
            .decrypt(&mut context, SymmetricKeyId::Local("wrapping_key"))
    }

    /// Encapsulates (encrypts) a symmetric key using an asymmetric encapsulation key (public key)
    /// in SPKI format, returning the encapsulated key as a string. Note: This is unsigned, so
    /// the sender's authenticity cannot be verified by the recipient.
    pub fn encapsulate_key_unsigned(
        shared_key: Vec<u8>,
        encapsulation_key: Vec<u8>,
    ) -> Result<String, CryptoError> {
        let encapsulation_key = AsymmetricPublicCryptoKey::from_der(encapsulation_key.as_slice())?;
        Ok(UnsignedSharedKey::encapsulate_key_unsigned(
            &SymmetricCryptoKey::try_from(shared_key)?,
            &encapsulation_key,
        )?
        .to_string())
    }

    /// Decapsulates (decrypts) a symmetric key using an decapsulation key (private key) in PKCS8
    /// DER format. Note: This is unsigned, so the sender's authenticity cannot be verified by the
    /// recipient.
    pub fn decapsulate_key_unsigned(
        encapsulated_key: String,
        decapsulation_key: Vec<u8>,
    ) -> Result<Vec<u8>, CryptoError> {
        Ok(UnsignedSharedKey::from_str(encapsulated_key.as_str())?
            .decapsulate_key_unsigned(&AsymmetricCryptoKey::from_der(
                decapsulation_key.as_slice(),
            )?)?
            .to_encoded())
    }

    /// Given a wrapped signing key and the symmetric key it is wrapped with, this returns
    /// the corresponding verifying key.
    pub fn verifying_key_for_signing_key(
        signing_key: String,
        wrapping_key: Vec<u8>,
    ) -> Result<Vec<u8>, CryptoError> {
        let bytes = Self::symmetric_decrypt_bytes(signing_key, wrapping_key)?;
        let signing_key = SigningKey::from_cose(&bytes)?;
        let verifying_key = signing_key.to_verifying_key();
        Ok(verifying_key.to_cose())
    }

    /// Returns the algorithm used for the given verifying key.
    pub fn key_algorithm_for_verifying_key(
        verifying_key: Vec<u8>,
    ) -> Result<SignatureAlgorithm, CryptoError> {
        let verifying_key = VerifyingKey::from_cose(verifying_key.as_slice())?;
        let algorithm = verifying_key.algorithm();
        Ok(algorithm)
    }

    /// For a given signing identity (verifying key), this function verifies that the signing
    /// identity claimed ownership of the public key. This is a one-sided claim and merely shows
    /// that the signing identity has the intent to receive messages encrypted to the public
    /// key.
    pub fn verify_and_unwrap_signed_public_key(
        signed_public_key: Vec<u8>,
        verifying_key: Vec<u8>,
    ) -> Result<Vec<u8>, CryptoError> {
        let signed_public_key = SignedPublicKey::try_from(signed_public_key)?;
        let verifying_key = VerifyingKey::from_cose(verifying_key.as_slice())?;
        signed_public_key
            .verify_and_unwrap(&verifying_key)
            .map(|public_key| public_key.to_der())?
    }
}

#[cfg(test)]
mod tests {
    use std::{num::NonZero, str::FromStr};

    use bitwarden_crypto::EncString;

    use super::*;

    const KEY: &[u8] = &[
        81, 142, 1, 228, 222, 3, 3, 133, 34, 176, 35, 66, 150, 6, 109, 70, 190, 149, 47, 47, 89,
        23, 144, 87, 92, 46, 220, 13, 148, 106, 162, 234, 202, 139, 136, 33, 16, 200, 8, 73, 176,
        172, 185, 187, 224, 10, 65, 223, 228, 54, 92, 181, 8, 213, 162, 221, 117, 254, 245, 111,
        55, 211, 77, 29,
    ];

    const ENCRYPTED: &str = "2.Dh7AFLXR+LXcxUaO5cRjpg==|uXyhubjAoNH8lTdy/zgJDQ==|cHEMboj0MYsU5yDRQ1rLCgxcjNbKRc1PWKuv8bpU5pM=";
    const DECRYPTED: &str = "test";
    const DECRYPTED_BYTES: &[u8] = b"test";
    const ENCRYPTED_BYTES: &[u8] = &[
        2, 209, 195, 115, 49, 205, 253, 128, 162, 169, 246, 175, 217, 144, 73, 108, 191, 27, 113,
        69, 55, 94, 142, 62, 129, 204, 173, 130, 37, 42, 97, 209, 25, 192, 64, 126, 112, 139, 248,
        2, 89, 112, 178, 83, 25, 77, 130, 187, 127, 85, 179, 211, 159, 186, 111, 44, 109, 211, 18,
        120, 104, 144, 4, 76, 3,
    ];

    const PEM_KEY: &str = "-----BEGIN PRIVATE KEY-----
MIIEwAIBADANBgkqhkiG9w0BAQEFAASCBKowggSmAgEAAoIBAQDiTQVuzhdygFz5
qv14i+XFDGTnDravzUQT1hPKPGUZOUSZ1gwdNgkWqOIaOnR65BHEnL0sp4bnuiYc
afeK2JAW5Sc8Z7IxBNSuAwhQmuKx3RochMIiuCkI2/p+JvUQoJu6FBNm8OoJ4Cwm
qqHGZESMfnpQDCuDrB3JdJEdXhtmnl0C48sGjOk3WaBMcgGqn8LbJDUlyu1zdqyv
b0waJf0iV4PJm2fkUl7+57D/2TkpbCqURVnZK1FFIEg8mr6FzSN1F2pOfktkNYZw
P7MSNR7o81CkRSCMr7EkIVa+MZYMBx106BMK7FXgWB7nbSpsWKxBk7ZDHkID2fam
rEcVtrzDAgMBAAECggEBAKwq9OssGGKgjhvUnyrLJHAZ0dqIMyzk+dotkLjX4gKi
szJmyqiep6N5sStLNbsZMPtoU/RZMCW0VbJgXFhiEp2YkZU/Py5UAoqw++53J+kx
0d/IkPphKbb3xUec0+1mg5O6GljDCQuiZXS1dIa/WfeZcezclW6Dz9WovY6ePjJ+
8vEBR1icbNKzyeINd6MtPtpcgQPHtDwHvhPyUDbKDYGbLvjh9nui8h4+ZUlXKuVR
jB0ChxiKV1xJRjkrEVoulOOicd5r597WfB2ghax3pvRZ4MdXemCXm3gQYqPVKach
vGU+1cPQR/MBJZpxT+EZA97xwtFS3gqwbxJaNFcoE8ECgYEA9OaeYZhQPDo485tI
1u/Z7L/3PNape9hBQIXoW7+MgcQ5NiWqYh8Jnj43EIYa0wM/ECQINr1Za8Q5e6KR
J30FcU+kfyjuQ0jeXdNELGU/fx5XXNg/vV8GevHwxRlwzqZTCg6UExUZzbYEQqd7
l+wPyETGeua5xCEywA1nX/D101kCgYEA7I6aMFjhEjO71RmzNhqjKJt6DOghoOfQ
TjhaaanNEhLYSbenFz1mlb21mW67ulmz162saKdIYLxQNJIP8ZPmxh4ummOJI8w9
ClHfo8WuCI2hCjJ19xbQJocSbTA5aJg6lA1IDVZMDbQwsnAByPRGpaLHBT/Q9Bye
KvCMB+9amXsCgYEAx65yXSkP4sumPBrVHUub6MntERIGRxBgw/drKcPZEMWp0FiN
wEuGUBxyUWrG3F69QK/gcqGZE6F/LSu0JvptQaKqgXQiMYJsrRvhbkFvsHpQyUcZ
UZL1ebFjm5HOxPAgrQaN/bEqxOwwNRjSUWEMzUImg3c06JIZCzbinvudtKECgYEA
kY3JF/iIPI/yglP27lKDlCfeeHSYxI3+oTKRhzSAxx8rUGidenJAXeDGDauR/T7W
pt3pGNfddBBK9Z3uC4Iq3DqUCFE4f/taj7ADAJ1Q0Vh7/28/IJM77ojr8J1cpZwN
Zy2o6PPxhfkagaDjqEeN9Lrs5LD4nEvDkr5CG1vOjmMCgYEAvIBFKRm31NyF8jLi
CVuPwC5PzrW5iThDmsWTaXFpB3esUsbICO2pEz872oeQS+Em4GO5vXUlpbbFPzup
PFhA8iMJ8TAvemhvc7oM0OZqpU6p3K4seHf6BkwLxumoA3vDJfovu9RuXVcJVOnf
DnqOsltgPomWZ7xVfMkm9niL2OA=
-----END PRIVATE KEY-----";

    const SIGNING_KEY_WRAPPING_KEY: &[u8] = &[
        40, 215, 110, 199, 183, 4, 182, 78, 213, 123, 251, 113, 72, 223, 57, 2, 3, 81, 136, 19, 88,
        78, 206, 176, 158, 251, 211, 84, 1, 199, 203, 142, 176, 227, 187, 136, 209, 79, 23, 13, 44,
        224, 90, 10, 191, 72, 22, 227, 171, 105, 107, 139, 24, 49, 9, 150, 103, 139, 151, 204, 165,
        121, 165, 71,
    ];
    const SIGNING_KEY: &[u8] = &[
        166, 1, 1, 2, 80, 123, 226, 102, 228, 194, 232, 71, 30, 183, 42, 219, 193, 50, 30, 21, 43,
        3, 39, 4, 130, 1, 2, 35, 88, 32, 148, 2, 66, 69, 169, 57, 129, 240, 37, 18, 225, 211, 207,
        133, 66, 143, 204, 238, 113, 152, 43, 112, 133, 173, 179, 17, 202, 135, 175, 237, 1, 59,
        32, 6,
    ];
    const VERIFYING_KEY: &[u8] = &[
        166, 1, 1, 2, 80, 123, 226, 102, 228, 194, 232, 71, 30, 183, 42, 219, 193, 50, 30, 21, 43,
        3, 39, 4, 129, 2, 32, 6, 33, 88, 32, 63, 70, 49, 37, 246, 232, 146, 144, 83, 224, 0, 17,
        111, 248, 16, 242, 69, 195, 84, 46, 39, 218, 55, 63, 90, 112, 148, 91, 224, 186, 122, 4,
    ];
    const PUBLIC_KEY: &[u8] = &[
        48, 130, 1, 34, 48, 13, 6, 9, 42, 134, 72, 134, 247, 13, 1, 1, 1, 5, 0, 3, 130, 1, 15, 0,
        48, 130, 1, 10, 2, 130, 1, 1, 0, 173, 4, 54, 63, 125, 12, 254, 38, 115, 34, 95, 164, 148,
        115, 86, 140, 129, 74, 19, 70, 212, 212, 130, 163, 105, 249, 101, 120, 154, 46, 194, 250,
        229, 242, 156, 67, 109, 179, 187, 134, 59, 235, 60, 107, 144, 163, 35, 22, 109, 230, 134,
        243, 44, 243, 79, 84, 76, 11, 64, 56, 236, 167, 98, 26, 30, 213, 143, 105, 52, 92, 129, 92,
        88, 22, 115, 135, 63, 215, 79, 8, 11, 183, 124, 10, 73, 231, 170, 110, 210, 178, 22, 100,
        76, 75, 118, 202, 252, 204, 67, 204, 152, 6, 244, 208, 161, 146, 103, 225, 233, 239, 88,
        195, 88, 150, 230, 111, 62, 142, 12, 157, 184, 155, 34, 84, 237, 111, 11, 97, 56, 152, 130,
        14, 72, 123, 140, 47, 137, 5, 97, 166, 4, 147, 111, 23, 65, 78, 63, 208, 198, 50, 161, 39,
        80, 143, 100, 194, 37, 252, 194, 53, 207, 166, 168, 250, 165, 121, 9, 207, 90, 36, 213,
        211, 84, 255, 14, 205, 114, 135, 217, 137, 105, 232, 58, 169, 222, 10, 13, 138, 203, 16,
        12, 122, 72, 227, 95, 160, 111, 54, 200, 198, 143, 156, 15, 143, 196, 50, 150, 204, 144,
        255, 162, 248, 50, 28, 47, 66, 9, 83, 158, 67, 9, 50, 147, 174, 147, 200, 199, 238, 190,
        248, 60, 114, 218, 32, 209, 120, 218, 17, 234, 14, 128, 192, 166, 33, 60, 73, 227, 108,
        201, 41, 160, 81, 133, 171, 205, 221, 2, 3, 1, 0, 1,
    ];

    const SIGNED_PUBLIC_KEY: &[u8] = &[
        132, 88, 30, 164, 1, 39, 3, 24, 60, 4, 80, 123, 226, 102, 228, 194, 232, 71, 30, 183, 42,
        219, 193, 50, 30, 21, 43, 58, 0, 1, 56, 127, 1, 160, 89, 1, 78, 163, 105, 97, 108, 103,
        111, 114, 105, 116, 104, 109, 0, 109, 99, 111, 110, 116, 101, 110, 116, 70, 111, 114, 109,
        97, 116, 0, 105, 112, 117, 98, 108, 105, 99, 75, 101, 121, 89, 1, 38, 48, 130, 1, 34, 48,
        13, 6, 9, 42, 134, 72, 134, 247, 13, 1, 1, 1, 5, 0, 3, 130, 1, 15, 0, 48, 130, 1, 10, 2,
        130, 1, 1, 0, 173, 4, 54, 63, 125, 12, 254, 38, 115, 34, 95, 164, 148, 115, 86, 140, 129,
        74, 19, 70, 212, 212, 130, 163, 105, 249, 101, 120, 154, 46, 194, 250, 229, 242, 156, 67,
        109, 179, 187, 134, 59, 235, 60, 107, 144, 163, 35, 22, 109, 230, 134, 243, 44, 243, 79,
        84, 76, 11, 64, 56, 236, 167, 98, 26, 30, 213, 143, 105, 52, 92, 129, 92, 88, 22, 115, 135,
        63, 215, 79, 8, 11, 183, 124, 10, 73, 231, 170, 110, 210, 178, 22, 100, 76, 75, 118, 202,
        252, 204, 67, 204, 152, 6, 244, 208, 161, 146, 103, 225, 233, 239, 88, 195, 88, 150, 230,
        111, 62, 142, 12, 157, 184, 155, 34, 84, 237, 111, 11, 97, 56, 152, 130, 14, 72, 123, 140,
        47, 137, 5, 97, 166, 4, 147, 111, 23, 65, 78, 63, 208, 198, 50, 161, 39, 80, 143, 100, 194,
        37, 252, 194, 53, 207, 166, 168, 250, 165, 121, 9, 207, 90, 36, 213, 211, 84, 255, 14, 205,
        114, 135, 217, 137, 105, 232, 58, 169, 222, 10, 13, 138, 203, 16, 12, 122, 72, 227, 95,
        160, 111, 54, 200, 198, 143, 156, 15, 143, 196, 50, 150, 204, 144, 255, 162, 248, 50, 28,
        47, 66, 9, 83, 158, 67, 9, 50, 147, 174, 147, 200, 199, 238, 190, 248, 60, 114, 218, 32,
        209, 120, 218, 17, 234, 14, 128, 192, 166, 33, 60, 73, 227, 108, 201, 41, 160, 81, 133,
        171, 205, 221, 2, 3, 1, 0, 1, 88, 64, 207, 18, 4, 242, 149, 31, 37, 255, 243, 62, 78, 46,
        12, 150, 134, 159, 69, 89, 62, 222, 132, 12, 177, 74, 155, 80, 154, 37, 77, 176, 19, 142,
        73, 4, 134, 242, 24, 56, 54, 38, 178, 59, 11, 118, 230, 159, 87, 91, 20, 237, 188, 186,
        216, 86, 189, 50, 46, 173, 117, 36, 54, 105, 216, 9,
    ];
    #[test]
    fn test_symmetric_decrypt() {
        let enc_string = EncString::from_str(ENCRYPTED).unwrap();

        let result = PureCrypto::symmetric_decrypt_string(enc_string.to_string(), KEY.to_vec());
        assert!(result.is_ok());
        assert_eq!(result.unwrap(), DECRYPTED);
    }

    #[test]
    fn test_symmetric_encrypt() {
        let result = PureCrypto::symmetric_encrypt_string(DECRYPTED.to_string(), KEY.to_vec());
        assert!(result.is_ok());
        // Cannot test encrypted string content because IV is unique per encryption
    }

    #[test]
    fn test_symmetric_string_round_trip() {
        let encrypted =
            PureCrypto::symmetric_encrypt_string(DECRYPTED.to_string(), KEY.to_vec()).unwrap();
        let decrypted =
            PureCrypto::symmetric_decrypt_string(encrypted.clone(), KEY.to_vec()).unwrap();
        assert_eq!(decrypted, DECRYPTED);
    }

    #[test]
    fn test_symmetric_bytes_round_trip() {
        let encrypted =
            PureCrypto::symmetric_encrypt_bytes(DECRYPTED.as_bytes().to_vec(), KEY.to_vec())
                .unwrap();
        let decrypted =
            PureCrypto::symmetric_decrypt_bytes(encrypted.clone(), KEY.to_vec()).unwrap();
        assert_eq!(decrypted, DECRYPTED.as_bytes().to_vec());
    }

    #[test]
    fn test_symmetric_decrypt_array_buffer() {
        let result = PureCrypto::symmetric_decrypt_filedata(ENCRYPTED_BYTES.to_vec(), KEY.to_vec());
        assert!(result.is_ok());
        assert_eq!(result.unwrap(), DECRYPTED_BYTES);
    }

    #[test]
    fn test_symmetric_encrypt_to_array_buffer() {
        let result = PureCrypto::symmetric_encrypt_filedata(DECRYPTED_BYTES.to_vec(), KEY.to_vec());
        assert!(result.is_ok());
        // Cannot test encrypted string content because IV is unique per encryption
    }

    #[test]
    fn test_symmetric_filedata_round_trip() {
        let encrypted =
            PureCrypto::symmetric_encrypt_filedata(DECRYPTED_BYTES.to_vec(), KEY.to_vec()).unwrap();
        let decrypted =
            PureCrypto::symmetric_decrypt_filedata(encrypted.clone(), KEY.to_vec()).unwrap();
        assert_eq!(decrypted, DECRYPTED_BYTES);
    }

    #[test]
    fn test_make_aes256_cbc_hmac_key() {
        let key = PureCrypto::make_user_key_aes256_cbc_hmac();
        assert_eq!(key.len(), 64);
    }

    #[test]
    fn test_make_xchacha20_poly1305_key() {
        let key = PureCrypto::make_user_key_xchacha20_poly1305();
        assert!(key.len() > 64);
    }

    #[test]
    fn roundtrip_encrypt_user_key_with_master_password() {
        let master_password = "test";
        let email = "test@example.com";
        let kdf = Kdf::PBKDF2 {
            iterations: NonZero::try_from(600000).unwrap(),
        };
        let user_key = PureCrypto::make_user_key_aes256_cbc_hmac();
        let encrypted_user_key = PureCrypto::encrypt_user_key_with_master_password(
            user_key.clone(),
            master_password.to_string(),
            email.to_string(),
            kdf.clone(),
        )
        .unwrap();
        let decrypted_user_key = PureCrypto::decrypt_user_key_with_master_password(
            encrypted_user_key,
            master_password.to_string(),
            email.to_string(),
            kdf,
        )
        .unwrap();
        assert_eq!(user_key, decrypted_user_key);
    }

    #[test]
    fn test_wrap_unwrap_symmetric_key() {
        let key_to_be_wrapped = PureCrypto::make_user_key_aes256_cbc_hmac();
        let wrapping_key = PureCrypto::make_user_key_aes256_cbc_hmac();
        let wrapped_key =
            PureCrypto::wrap_symmetric_key(key_to_be_wrapped.clone(), wrapping_key.clone())
                .unwrap();
        let unwrapped_key = PureCrypto::unwrap_symmetric_key(wrapped_key, wrapping_key).unwrap();
        assert_eq!(key_to_be_wrapped, unwrapped_key);
    }

    #[test]
    fn test_wrap_encapsulation_key() {
        let decapsulation_key = AsymmetricCryptoKey::from_pem(PEM_KEY).unwrap();
        let encapsulation_key = decapsulation_key.to_public_key().to_der().unwrap();
        let wrapping_key = PureCrypto::make_user_key_aes256_cbc_hmac();
        let wrapped_key =
            PureCrypto::wrap_encapsulation_key(encapsulation_key.clone(), wrapping_key.clone())
                .unwrap();
        let unwrapped_key =
            PureCrypto::unwrap_encapsulation_key(wrapped_key, wrapping_key).unwrap();
        assert_eq!(encapsulation_key, unwrapped_key);
    }

    #[test]
    fn test_wrap_decapsulation_key() {
        let decapsulation_key = AsymmetricCryptoKey::from_pem(PEM_KEY).unwrap();
        let wrapping_key = PureCrypto::make_user_key_aes256_cbc_hmac();
        let wrapped_key = PureCrypto::wrap_decapsulation_key(
            decapsulation_key.to_der().unwrap(),
            wrapping_key.clone(),
        )
        .unwrap();
        let unwrapped_key =
            PureCrypto::unwrap_decapsulation_key(wrapped_key, wrapping_key).unwrap();
        assert_eq!(decapsulation_key.to_der().unwrap(), unwrapped_key);
    }

    #[test]
    fn test_encapsulate_key_unsigned() {
        let shared_key = PureCrypto::make_user_key_aes256_cbc_hmac();
        let decapsulation_key = AsymmetricCryptoKey::from_pem(PEM_KEY).unwrap();
        let encapsulation_key = decapsulation_key.to_public_key().to_der().unwrap();
        let encapsulated_key =
            PureCrypto::encapsulate_key_unsigned(shared_key.clone(), encapsulation_key.clone())
                .unwrap();
        let unwrapped_key = PureCrypto::decapsulate_key_unsigned(
            encapsulated_key,
            decapsulation_key.to_der().unwrap(),
        )
        .unwrap();
        assert_eq!(shared_key, unwrapped_key);
    }

    #[test]
    fn test_key_algorithm_for_verifying_key() {
        let verifying_key = VerifyingKey::from_cose(VERIFYING_KEY).unwrap();
        let algorithm =
            PureCrypto::key_algorithm_for_verifying_key(verifying_key.to_cose()).unwrap();
        assert_eq!(algorithm, SignatureAlgorithm::Ed25519);
    }

    #[test]
    fn test_verifying_key_for_signing_key() {
        let wrapped_signing_key = PureCrypto::symmetric_encrypt_bytes(
            SIGNING_KEY.to_vec(),
            SIGNING_KEY_WRAPPING_KEY.to_vec(),
        )
        .unwrap();
        let verifying_key = VerifyingKey::from_cose(VERIFYING_KEY).unwrap();
        let verifying_key_derived = PureCrypto::verifying_key_for_signing_key(
            wrapped_signing_key.to_string(),
            SIGNING_KEY_WRAPPING_KEY.to_vec(),
        )
        .unwrap();
        let verifying_key_derived =
            VerifyingKey::from_cose(verifying_key_derived.as_slice()).unwrap();
        assert_eq!(verifying_key.to_cose(), verifying_key_derived.to_cose());
    }

    #[test]
    fn test_verify_and_unwrap_signed_public_key() {
        let public_key = PureCrypto::verify_and_unwrap_signed_public_key(
            SIGNED_PUBLIC_KEY.to_vec(),
            VERIFYING_KEY.to_vec(),
        )
        .unwrap();
        assert_eq!(public_key, PUBLIC_KEY);
    }
}<|MERGE_RESOLUTION|>--- conflicted
+++ resolved
@@ -2,16 +2,12 @@
 
 use bitwarden_core::key_management::{KeyIds, SymmetricKeyId};
 use bitwarden_crypto::{
-<<<<<<< HEAD
-    AsymmetricCryptoKey, AsymmetricPublicCryptoKey, ContentFormat, CryptoError, Decryptable,
-    EncString, Kdf, KeyDecryptable, KeyEncryptable, KeyStore, MasterKey, PrimitiveEncryptable,
-    SymmetricCryptoKey, UnsignedSharedKey,
-=======
-    AsymmetricCryptoKey, AsymmetricPublicCryptoKey, CoseSerializable, CryptoError, Decryptable,
-    EncString, Encryptable, Kdf, KeyDecryptable, KeyEncryptable, KeyStore, MasterKey,
-    SignatureAlgorithm, SignedPublicKey, SigningKey, SymmetricCryptoKey, UnsignedSharedKey,
-    VerifyingKey,
->>>>>>> 13822350
+    AsymmetricCryptoKey, AsymmetricCryptoKey, AsymmetricPublicCryptoKey, AsymmetricPublicCryptoKey,
+    ContentFormat, CoseSerializable, CryptoError, CryptoError, Decryptable, Decryptable, EncString,
+    EncString, Encryptable, Kdf, Kdf, KeyDecryptable, KeyDecryptable, KeyEncryptable,
+    KeyEncryptable, KeyStore, KeyStore, MasterKey, MasterKey, PrimitiveEncryptable,
+    SignatureAlgorithm, SignedPublicKey, SigningKey, SymmetricCryptoKey, SymmetricCryptoKey,
+    UnsignedSharedKey, UnsignedSharedKey, VerifyingKey,
 };
 use wasm_bindgen::prelude::*;
 
