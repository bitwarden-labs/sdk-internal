mod client;
mod crypto;
mod custom_types;
<<<<<<< HEAD
mod error;
pub mod ssh;
=======
>>>>>>> 3cdf3209
mod vault;

pub use client::BitwardenClient;
pub use crypto::ClientCrypto;
pub use vault::{folders::ClientFolders, ClientVault};<|MERGE_RESOLUTION|>--- conflicted
+++ resolved
@@ -1,11 +1,7 @@
 mod client;
 mod crypto;
 mod custom_types;
-<<<<<<< HEAD
-mod error;
 pub mod ssh;
-=======
->>>>>>> 3cdf3209
 mod vault;
 
 pub use client::BitwardenClient;
