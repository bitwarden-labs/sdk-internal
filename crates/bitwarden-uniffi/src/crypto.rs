use bitwarden_core::mobile::crypto::{
    DeriveKeyConnectorRequest, DerivePinKeyResponse, InitOrgCryptoRequest, InitUserCryptoRequest,
    UpdatePasswordResponse,
};
<<<<<<< HEAD
use bitwarden_crypto::{EncString, UnauthenticatedSharedKey};
=======
use bitwarden_crypto::{EncString, UnsignedSharedKey};
>>>>>>> d27f58be

use crate::error::{Error, Result};

#[derive(uniffi::Object)]
pub struct CryptoClient(pub(crate) bitwarden_core::mobile::CryptoClient);

#[uniffi::export(async_runtime = "tokio")]
impl CryptoClient {
    /// Initialization method for the user crypto. Needs to be called before any other crypto
    /// operations.
    pub async fn initialize_user_crypto(&self, req: InitUserCryptoRequest) -> Result<()> {
        Ok(self
            .0
            .initialize_user_crypto(req)
            .await
            .map_err(Error::EncryptionSettings)?)
    }

    /// Initialization method for the organization crypto. Needs to be called after
    /// `initialize_user_crypto` but before any other crypto operations.
    pub async fn initialize_org_crypto(&self, req: InitOrgCryptoRequest) -> Result<()> {
        Ok(self
            .0
            .initialize_org_crypto(req)
            .await
            .map_err(Error::EncryptionSettings)?)
    }

    /// Get the uses's decrypted encryption key. Note: It's very important
    /// to keep this key safe, as it can be used to decrypt all of the user's data
    pub async fn get_user_encryption_key(&self) -> Result<String> {
        Ok(self
            .0
            .get_user_encryption_key()
            .await
            .map_err(Error::MobileCrypto)?)
    }

    /// Update the user's password, which will re-encrypt the user's encryption key with the new
    /// password. This returns the new encrypted user key and the new password hash.
    pub fn update_password(&self, new_password: String) -> Result<UpdatePasswordResponse> {
        Ok(self
            .0
            .update_password(new_password)
            .map_err(Error::MobileCrypto)?)
    }

    /// Generates a PIN protected user key from the provided PIN. The result can be stored and later
    /// used to initialize another client instance by using the PIN and the PIN key with
    /// `initialize_user_crypto`.
    pub fn derive_pin_key(&self, pin: String) -> Result<DerivePinKeyResponse> {
        Ok(self.0.derive_pin_key(pin).map_err(Error::MobileCrypto)?)
    }

    /// Derives the pin protected user key from encrypted pin. Used when pin requires master
    /// password on first unlock.
    pub fn derive_pin_user_key(&self, encrypted_pin: EncString) -> Result<EncString> {
        Ok(self
            .0
            .derive_pin_user_key(encrypted_pin)
            .map_err(Error::MobileCrypto)?)
    }

<<<<<<< HEAD
    pub fn enroll_admin_password_reset(
        &self,
        public_key: String,
    ) -> Result<UnauthenticatedSharedKey> {
=======
    pub fn enroll_admin_password_reset(&self, public_key: String) -> Result<UnsignedSharedKey> {
>>>>>>> d27f58be
        Ok(self
            .0
            .enroll_admin_password_reset(public_key)
            .map_err(Error::EnrollAdminPasswordReset)?)
    }

    /// Derive the master key for migrating to the key connector
    pub fn derive_key_connector(&self, request: DeriveKeyConnectorRequest) -> Result<String> {
        Ok(self
            .0
            .derive_key_connector(request)
            .map_err(Error::DeriveKeyConnector)?)
    }
}<|MERGE_RESOLUTION|>--- conflicted
+++ resolved
@@ -2,11 +2,7 @@
     DeriveKeyConnectorRequest, DerivePinKeyResponse, InitOrgCryptoRequest, InitUserCryptoRequest,
     UpdatePasswordResponse,
 };
-<<<<<<< HEAD
-use bitwarden_crypto::{EncString, UnauthenticatedSharedKey};
-=======
 use bitwarden_crypto::{EncString, UnsignedSharedKey};
->>>>>>> d27f58be
 
 use crate::error::{Error, Result};
 
@@ -70,14 +66,7 @@
             .map_err(Error::MobileCrypto)?)
     }
 
-<<<<<<< HEAD
-    pub fn enroll_admin_password_reset(
-        &self,
-        public_key: String,
-    ) -> Result<UnauthenticatedSharedKey> {
-=======
     pub fn enroll_admin_password_reset(&self, public_key: String) -> Result<UnsignedSharedKey> {
->>>>>>> d27f58be
         Ok(self
             .0
             .enroll_admin_password_reset(public_key)
