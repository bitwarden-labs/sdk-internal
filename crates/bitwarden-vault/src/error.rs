use bitwarden_error::bitwarden_error;
use thiserror::Error;

use crate::CipherError;

/// Generic error type for vault encryption errors.
#[allow(missing_docs)]
#[bitwarden_error(flat)]
#[derive(Debug, Error)]
pub enum EncryptError {
    #[error(transparent)]
    Crypto(#[from] bitwarden_crypto::CryptoError),
    #[error("Client User Id has not been set")]
    MissingUserId,
}

/// Generic error type for decryption errors
#[allow(missing_docs)]
#[bitwarden_error(flat)]
#[derive(Debug, Error)]
pub enum DecryptError {
    #[error(transparent)]
    Crypto(#[from] bitwarden_crypto::CryptoError),
}

#[allow(missing_docs)]
#[derive(Debug, Error)]
pub enum VaultParseError {
    #[error(transparent)]
    Chrono(#[from] chrono::ParseError),
    #[error(transparent)]
    Crypto(#[from] bitwarden_crypto::CryptoError),
    #[error(transparent)]
<<<<<<< HEAD
    MissingFieldError(#[from] bitwarden_core::MissingFieldError),
    #[error(transparent)]
    SerdeJson(#[from] serde_json::Error),
}

impl From<VaultParseError> for CipherError {
    fn from(e: VaultParseError) -> Self {
        match e {
            VaultParseError::Crypto(e) => Self::CryptoError(e),
            VaultParseError::MissingFieldError(e) => Self::MissingFieldError(e),
            VaultParseError::Chrono(e) => Self::Chrono(e),
            VaultParseError::SerdeJson(e) => Self::SerdeJson(e),
        }
    }
=======
    MissingField(#[from] bitwarden_core::MissingFieldError),
>>>>>>> 1ca5a589
}<|MERGE_RESOLUTION|>--- conflicted
+++ resolved
@@ -31,22 +31,5 @@
     #[error(transparent)]
     Crypto(#[from] bitwarden_crypto::CryptoError),
     #[error(transparent)]
-<<<<<<< HEAD
-    MissingFieldError(#[from] bitwarden_core::MissingFieldError),
-    #[error(transparent)]
-    SerdeJson(#[from] serde_json::Error),
-}
-
-impl From<VaultParseError> for CipherError {
-    fn from(e: VaultParseError) -> Self {
-        match e {
-            VaultParseError::Crypto(e) => Self::CryptoError(e),
-            VaultParseError::MissingFieldError(e) => Self::MissingFieldError(e),
-            VaultParseError::Chrono(e) => Self::Chrono(e),
-            VaultParseError::SerdeJson(e) => Self::SerdeJson(e),
-        }
-    }
-=======
     MissingField(#[from] bitwarden_core::MissingFieldError),
->>>>>>> 1ca5a589
 }