--- conflicted
+++ resolved
@@ -325,11 +325,7 @@
     ) -> Result<SymmetricKeyId, CryptoError> {
         const CIPHER_KEY: SymmetricKeyId = SymmetricKeyId::Local("cipher_key");
         match ciphers_key {
-<<<<<<< HEAD
-            Some(ciphers_key) => ctx.unwrap_symmetric_key(key, CIPHER_KEY, &ciphers_key.clone()),
-=======
             Some(ciphers_key) => ctx.unwrap_symmetric_key(key, CIPHER_KEY, ciphers_key),
->>>>>>> bc2f2033
             None => Ok(key),
         }
     }
@@ -1113,11 +1109,7 @@
             .dangerous_get_symmetric_key(new_attachment_key_id)
             .unwrap();
 
-<<<<<<< HEAD
         assert_eq!(*new_attachment_key_dec, attachment_key_val);
-=======
-        assert_eq!(new_attachment_key_dec, attachment_key_val);
->>>>>>> bc2f2033
 
         let cred2: Fido2CredentialFullView = cipher
             .login
@@ -1187,11 +1179,7 @@
         #[allow(deprecated)]
         let cipher_key_val = ctx.dangerous_get_symmetric_key(cipher_key).unwrap();
 
-<<<<<<< HEAD
-        assert_eq!(*new_cipher_key_dec, *cipher_key_val);
-=======
-        assert_eq!(new_cipher_key_dec, *cipher_key_val);
->>>>>>> bc2f2033
+        assert_eq!(new_cipher_key_dec, cipher_key_val);
 
         // Check that the attachment key hasn't changed
         assert_eq!(
