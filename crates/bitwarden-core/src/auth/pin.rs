--- conflicted
+++ resolved
@@ -28,10 +28,7 @@
         | UserLoginMethod::ApiKey { email, kdf, .. } => {
             let key_store = client.internal.get_key_store();
             let ctx = key_store.context();
-<<<<<<< HEAD
-=======
             // FIXME: [PM-18099] Once PinKey deals with KeyIds, this should be updated
->>>>>>> 3001f8ff
             #[allow(deprecated)]
             let user_key = ctx.dangerous_get_symmetric_key(SymmetricKeyId::User)?;
 
