--- conflicted
+++ resolved
@@ -20,15 +20,8 @@
     let user_key = UserKey::new(SymmetricCryptoKey::generate());
     let key_pair = user_key.make_key_pair()?;
 
-<<<<<<< HEAD
-    let admin_reset = AsymmetricEncString::encrypt_rsa2048_oaep_sha1(
-        &user_key.0.to_encoded(),
-        &public_key,
-    )?;
-=======
     let admin_reset =
-        AsymmetricEncString::encapsulate_key_unsigned(&user_key.0.to_vec(), &public_key)?;
->>>>>>> df9327cc
+        AsymmetricEncString::encapsulate_key_unsigned(&user_key.0.to_encoded(), &public_key)?;
 
     let device_key = if remember_device {
         Some(DeviceKey::trust_device(&user_key.0)?)
