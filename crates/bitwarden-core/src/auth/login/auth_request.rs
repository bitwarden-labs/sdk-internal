--- conflicted
+++ resolved
@@ -118,12 +118,8 @@
                 user_id: None,
                 kdf_params: kdf,
                 email: auth_req.email,
-<<<<<<< HEAD
-                private_key: require!(r.private_key),
+                private_key: require!(r.private_key).parse()?,
                 signing_key: None,
-=======
-                private_key: require!(r.private_key).parse()?,
->>>>>>> 4bb596a8
                 method: InitUserCryptoMethod::AuthRequest {
                     request_private_key: auth_req.private_key,
                     method,
