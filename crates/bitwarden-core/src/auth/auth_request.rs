--- conflicted
+++ resolved
@@ -101,13 +101,8 @@
     #[allow(deprecated)]
     let key = ctx.dangerous_get_symmetric_key(SymmetricKeyId::User)?;
 
-<<<<<<< HEAD
-    Ok(AsymmetricEncString::encrypt_rsa2048_oaep_sha1(
+    Ok(AsymmetricEncString::encapsulate_key_unsigned(
         &key.to_encoded(),
-=======
-    Ok(AsymmetricEncString::encapsulate_key_unsigned(
-        &key.to_vec(),
->>>>>>> df9327cc
         &public_key,
     )?)
 }
