use bitwarden_crypto::CryptoError;
#[cfg(feature = "internal")]
use bitwarden_crypto::{EncString, UnsignedSharedKey};

use super::crypto::{
<<<<<<< HEAD
    derive_key_connector, make_key_pair, make_user_signing_keys, rotate_account_keys, verify_asymmetric_keys, DeriveKeyConnectorError, DeriveKeyConnectorRequest, EnrollAdminPasswordResetError, MakeKeyPairResponse, MakeUserSigningKeysResponse, MobileCryptoError, RotateUserKeysResponse, VerifyAsymmetricKeysRequest, VerifyAsymmetricKeysResponse
=======
    derive_key_connector, make_key_pair, make_user_signing_keys_for_enrollment,
    verify_asymmetric_keys, DeriveKeyConnectorError, DeriveKeyConnectorRequest,
    EnrollAdminPasswordResetError, MakeKeyPairResponse, MakeUserSigningKeysResponse,
    MobileCryptoError, VerifyAsymmetricKeysRequest, VerifyAsymmetricKeysResponse,
>>>>>>> cedf2e41
};
#[cfg(feature = "internal")]
use crate::mobile::crypto::{
    derive_pin_key, derive_pin_user_key, enroll_admin_password_reset, get_user_encryption_key,
    initialize_org_crypto, initialize_user_crypto, update_password, DerivePinKeyResponse,
    InitOrgCryptoRequest, InitUserCryptoRequest, UpdatePasswordResponse,
};
use crate::{client::encryption_settings::EncryptionSettingsError, Client};

/// A client for the crypto operations.
pub struct CryptoClient {
    pub(crate) client: crate::Client,
}

impl CryptoClient {
    /// Initialization method for the user crypto. Needs to be called before any other crypto
    /// operations.
    pub async fn initialize_user_crypto(
        &self,
        req: InitUserCryptoRequest,
    ) -> Result<(), EncryptionSettingsError> {
        initialize_user_crypto(&self.client, req).await
    }

    /// Initialization method for the organization crypto. Needs to be called after
    /// `initialize_user_crypto` but before any other crypto operations.
    pub async fn initialize_org_crypto(
        &self,
        req: InitOrgCryptoRequest,
    ) -> Result<(), EncryptionSettingsError> {
        initialize_org_crypto(&self.client, req).await
    }

    /// Get the uses's decrypted encryption key. Note: It's very important
    /// to keep this key safe, as it can be used to decrypt all of the user's data
    pub async fn get_user_encryption_key(&self) -> Result<String, MobileCryptoError> {
        get_user_encryption_key(&self.client).await
    }

    /// Update the user's password, which will re-encrypt the user's encryption key with the new
    /// password. This returns the new encrypted user key and the new password hash.
    pub fn update_password(
        &self,
        new_password: String,
    ) -> Result<UpdatePasswordResponse, MobileCryptoError> {
        update_password(&self.client, new_password)
    }

    /// Generates a PIN protected user key from the provided PIN. The result can be stored and later
    /// used to initialize another client instance by using the PIN and the PIN key with
    /// `initialize_user_crypto`.
    pub fn derive_pin_key(&self, pin: String) -> Result<DerivePinKeyResponse, MobileCryptoError> {
        derive_pin_key(&self.client, pin)
    }

    /// Derives the pin protected user key from encrypted pin. Used when pin requires master
    /// password on first unlock.
    pub fn derive_pin_user_key(
        &self,
        encrypted_pin: EncString,
    ) -> Result<EncString, MobileCryptoError> {
        derive_pin_user_key(&self.client, encrypted_pin)
    }

    /// Prepares the account for being enrolled in the admin password reset feature. This encrypts
    /// the users [UserKey][bitwarden_crypto::UserKey] with the organization's public key.
    pub fn enroll_admin_password_reset(
        &self,
        public_key: String,
    ) -> Result<UnsignedSharedKey, EnrollAdminPasswordResetError> {
        enroll_admin_password_reset(&self.client, public_key)
    }

    /// Derive the master key for migrating to the key connector
    pub fn derive_key_connector(
        &self,
        request: DeriveKeyConnectorRequest,
    ) -> Result<String, DeriveKeyConnectorError> {
        derive_key_connector(request)
    }

    /// Generates a new key pair and encrypts the private key with the provided user key.
    pub fn make_key_pair(&self, user_key: String) -> Result<MakeKeyPairResponse, CryptoError> {
        make_key_pair(user_key)
    }

    /// Verifies a user's asymmetric keys by decrypting the private key with the provided user
    /// key. Returns if the private key is decryptable and if it is a valid matching key.
    /// Crypto initialization not required.
    pub fn verify_asymmetric_keys(
        &self,
        request: VerifyAsymmetricKeysRequest,
    ) -> Result<VerifyAsymmetricKeysResponse, CryptoError> {
        verify_asymmetric_keys(request)
    }

    /// Makes a new signing key pair and signs the public key for the user
    pub fn make_user_signing_keys_for_enrollment(
        &self,
    ) -> Result<MakeUserSigningKeysResponse, CryptoError> {
        make_user_signing_keys_for_enrollment(&self.client)
    }

    pub fn rotate_account_keys(
        &self,
        user_key: String,
    ) -> Result<RotateUserKeysResponse, CryptoError> {
        rotate_account_keys(&self.client, user_key)
    }
}

impl Client {
    /// Access to crypto functionality.
    pub fn crypto(&self) -> CryptoClient {
        CryptoClient {
            client: self.clone(),
        }
    }
}<|MERGE_RESOLUTION|>--- conflicted
+++ resolved
@@ -3,14 +3,11 @@
 use bitwarden_crypto::{EncString, UnsignedSharedKey};
 
 use super::crypto::{
-<<<<<<< HEAD
-    derive_key_connector, make_key_pair, make_user_signing_keys, rotate_account_keys, verify_asymmetric_keys, DeriveKeyConnectorError, DeriveKeyConnectorRequest, EnrollAdminPasswordResetError, MakeKeyPairResponse, MakeUserSigningKeysResponse, MobileCryptoError, RotateUserKeysResponse, VerifyAsymmetricKeysRequest, VerifyAsymmetricKeysResponse
-=======
     derive_key_connector, make_key_pair, make_user_signing_keys_for_enrollment,
-    verify_asymmetric_keys, DeriveKeyConnectorError, DeriveKeyConnectorRequest,
-    EnrollAdminPasswordResetError, MakeKeyPairResponse, MakeUserSigningKeysResponse,
-    MobileCryptoError, VerifyAsymmetricKeysRequest, VerifyAsymmetricKeysResponse,
->>>>>>> cedf2e41
+    rotate_account_keys, verify_asymmetric_keys, DeriveKeyConnectorError,
+    DeriveKeyConnectorRequest, EnrollAdminPasswordResetError, MakeKeyPairResponse,
+    MakeUserSigningKeysResponse, MobileCryptoError, RotateUserKeysResponse,
+    VerifyAsymmetricKeysRequest, VerifyAsymmetricKeysResponse,
 };
 #[cfg(feature = "internal")]
 use crate::mobile::crypto::{
@@ -114,6 +111,7 @@
         make_user_signing_keys_for_enrollment(&self.client)
     }
 
+    /// Creates a rotated set of account keys for the current state
     pub fn rotate_account_keys(
         &self,
         user_key: String,
