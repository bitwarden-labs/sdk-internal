use bitwarden_crypto::CryptoError;
#[cfg(feature = "internal")]
<<<<<<< HEAD
use bitwarden_crypto::{EncString, UnauthenticatedSharedKey};
=======
use bitwarden_crypto::{EncString, UnsignedSharedKey};
>>>>>>> d27f58be

use super::crypto::{
    derive_key_connector, make_key_pair, verify_asymmetric_keys, DeriveKeyConnectorError,
    DeriveKeyConnectorRequest, EnrollAdminPasswordResetError, MakeKeyPairResponse,
    MobileCryptoError, VerifyAsymmetricKeysRequest, VerifyAsymmetricKeysResponse,
};
#[cfg(feature = "internal")]
use crate::mobile::crypto::{
    derive_pin_key, derive_pin_user_key, enroll_admin_password_reset, get_user_encryption_key,
    initialize_org_crypto, initialize_user_crypto, update_password, DerivePinKeyResponse,
    InitOrgCryptoRequest, InitUserCryptoRequest, UpdatePasswordResponse,
};
use crate::{client::encryption_settings::EncryptionSettingsError, Client};

/// A client for the crypto operations.
pub struct CryptoClient {
    pub(crate) client: crate::Client,
}

impl CryptoClient {
    /// Initialization method for the user crypto. Needs to be called before any other crypto
    /// operations.
    pub async fn initialize_user_crypto(
        &self,
        req: InitUserCryptoRequest,
    ) -> Result<(), EncryptionSettingsError> {
        initialize_user_crypto(&self.client, req).await
    }

    /// Initialization method for the organization crypto. Needs to be called after
    /// `initialize_user_crypto` but before any other crypto operations.
    pub async fn initialize_org_crypto(
        &self,
        req: InitOrgCryptoRequest,
    ) -> Result<(), EncryptionSettingsError> {
        initialize_org_crypto(&self.client, req).await
    }

    /// Get the uses's decrypted encryption key. Note: It's very important
    /// to keep this key safe, as it can be used to decrypt all of the user's data
    pub async fn get_user_encryption_key(&self) -> Result<String, MobileCryptoError> {
        get_user_encryption_key(&self.client).await
    }

    /// Update the user's password, which will re-encrypt the user's encryption key with the new
    /// password. This returns the new encrypted user key and the new password hash.
    pub fn update_password(
        &self,
        new_password: String,
    ) -> Result<UpdatePasswordResponse, MobileCryptoError> {
        update_password(&self.client, new_password)
    }

    /// Generates a PIN protected user key from the provided PIN. The result can be stored and later
    /// used to initialize another client instance by using the PIN and the PIN key with
    /// `initialize_user_crypto`.
    pub fn derive_pin_key(&self, pin: String) -> Result<DerivePinKeyResponse, MobileCryptoError> {
        derive_pin_key(&self.client, pin)
    }

    /// Derives the pin protected user key from encrypted pin. Used when pin requires master
    /// password on first unlock.
    pub fn derive_pin_user_key(
        &self,
        encrypted_pin: EncString,
    ) -> Result<EncString, MobileCryptoError> {
        derive_pin_user_key(&self.client, encrypted_pin)
    }

    /// Prepares the account for being enrolled in the admin password reset feature. This encrypts
    /// the users [UserKey][bitwarden_crypto::UserKey] with the organization's public key.
    pub fn enroll_admin_password_reset(
        &self,
        public_key: String,
<<<<<<< HEAD
    ) -> Result<UnauthenticatedSharedKey, EnrollAdminPasswordResetError> {
=======
    ) -> Result<UnsignedSharedKey, EnrollAdminPasswordResetError> {
>>>>>>> d27f58be
        enroll_admin_password_reset(&self.client, public_key)
    }

    /// Derive the master key for migrating to the key connector
    pub fn derive_key_connector(
        &self,
        request: DeriveKeyConnectorRequest,
    ) -> Result<String, DeriveKeyConnectorError> {
        derive_key_connector(request)
    }

    /// Generates a new key pair and encrypts the private key with the provided user key.
    pub fn make_key_pair(&self, user_key: String) -> Result<MakeKeyPairResponse, CryptoError> {
        make_key_pair(user_key)
    }

    /// Verifies a user's asymmetric keys by decrypting the private key with the provided user
    /// key. Returns if the private key is decryptable and if it is a valid matching key.
    /// Crypto initialization not required.
    pub fn verify_asymmetric_keys(
        &self,
        request: VerifyAsymmetricKeysRequest,
    ) -> Result<VerifyAsymmetricKeysResponse, CryptoError> {
        verify_asymmetric_keys(request)
    }
}

impl Client {
    /// Access to crypto functionality.
    pub fn crypto(&self) -> CryptoClient {
        CryptoClient {
            client: self.clone(),
        }
    }
}<|MERGE_RESOLUTION|>--- conflicted
+++ resolved
@@ -1,10 +1,6 @@
 use bitwarden_crypto::CryptoError;
 #[cfg(feature = "internal")]
-<<<<<<< HEAD
-use bitwarden_crypto::{EncString, UnauthenticatedSharedKey};
-=======
 use bitwarden_crypto::{EncString, UnsignedSharedKey};
->>>>>>> d27f58be
 
 use super::crypto::{
     derive_key_connector, make_key_pair, verify_asymmetric_keys, DeriveKeyConnectorError,
@@ -79,11 +75,7 @@
     pub fn enroll_admin_password_reset(
         &self,
         public_key: String,
-<<<<<<< HEAD
-    ) -> Result<UnauthenticatedSharedKey, EnrollAdminPasswordResetError> {
-=======
     ) -> Result<UnsignedSharedKey, EnrollAdminPasswordResetError> {
->>>>>>> d27f58be
         enroll_admin_password_reset(&self.client, public_key)
     }
 
