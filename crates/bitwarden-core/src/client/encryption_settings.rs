--- conflicted
+++ resolved
@@ -66,10 +66,7 @@
             // )
         };
 
-<<<<<<< HEAD
-=======
         // FIXME: [PM-18098] When this is part of crypto we won't need to use deprecated methods
->>>>>>> 3001f8ff
         #[allow(deprecated)]
         {
             let mut ctx = store.context_mut();
@@ -86,10 +83,7 @@
     /// This is used only for logging in Secrets Manager with an access token
     #[cfg(feature = "secrets")]
     pub(crate) fn new_single_key(key: SymmetricCryptoKey, store: &KeyStore<KeyIds>) {
-<<<<<<< HEAD
-=======
         // FIXME: [PM-18098] When this is part of crypto we won't need to use deprecated methods
->>>>>>> 3001f8ff
         #[allow(deprecated)]
         store
             .context_mut()
@@ -103,34 +97,12 @@
         store: &KeyStore<KeyIds>,
     ) -> Result<(), EncryptionSettingsError> {
         let mut ctx = store.context_mut();
-<<<<<<< HEAD
-
-        if !ctx.has_asymmetric_key(AsymmetricKeyId::UserPrivateKey) {
-            return Err(VaultLockedError.into());
-        }
-
-        // Make sure we only keep the keys given in the arguments and not any of the previous
-        // ones, which might be from organizations that the user is no longer a part of anymore
-        ctx.retain_symmetric_keys(|key_ref| !matches!(key_ref, SymmetricKeyId::Organization(_)));
-=======
->>>>>>> 3001f8ff
 
         // FIXME: [PM-11690] - Early abort to handle private key being corrupt
         if org_enc_keys.is_empty() {
             return Ok(());
         }
 
-<<<<<<< HEAD
-        // Decrypt the org keys with the private key
-        for (org_id, org_enc_key) in org_enc_keys {
-            ctx.decrypt_symmetric_key_with_asymmetric_key(
-                AsymmetricKeyId::UserPrivateKey,
-                SymmetricKeyId::Organization(org_id),
-                &org_enc_key,
-            )?;
-        }
-
-=======
         if !ctx.has_asymmetric_key(AsymmetricKeyId::UserPrivateKey) {
             return Err(EncryptionSettingsError::MissingPrivateKey);
         }
@@ -148,7 +120,6 @@
             )?;
         }
 
->>>>>>> 3001f8ff
         Ok(())
     }
 }