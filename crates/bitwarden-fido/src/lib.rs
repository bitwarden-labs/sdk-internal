--- conflicted
+++ resolved
@@ -78,11 +78,7 @@
 #[derive(Debug, Error)]
 pub enum Fido2Error {
     #[error(transparent)]
-<<<<<<< HEAD
-    DecodeError(#[from] NotB64UrlEncoded),
-=======
     Decode(#[from] NotB64UrlEncoded),
->>>>>>> 72f4866f
 
     #[error(transparent)]
     UnknownEnum(#[from] UnknownEnum),
