use bitwarden_core::Client;
use bitwarden_vault::CipherView;
use thiserror::Error;

use crate::{
    Fido2Authenticator, Fido2Client, Fido2CredentialAutofillView, Fido2CredentialAutofillViewError,
    Fido2CredentialStore, Fido2UserInterface,
};

#[allow(missing_docs)]
#[derive(Clone)]
pub struct ClientFido2 {
    pub(crate) client: Client,
}

#[allow(missing_docs)]
#[derive(Debug, Error)]
pub enum DecryptFido2AutofillCredentialsError {
    #[error(transparent)]
<<<<<<< HEAD
    Fido2CredentialAutofillViewError(#[from] Fido2CredentialAutofillViewError),
=======
    Fido2CredentialAutofillView(#[from] Fido2CredentialAutofillViewError),
>>>>>>> 72f4866f
}

impl ClientFido2 {
    #[allow(missing_docs)]
    pub fn new(client: Client) -> Self {
        Self { client }
    }

    #[allow(missing_docs)]
    pub fn create_authenticator<'a>(
        &'a self,
        user_interface: &'a dyn Fido2UserInterface,
        credential_store: &'a dyn Fido2CredentialStore,
    ) -> Fido2Authenticator<'a> {
        Fido2Authenticator::new(&self.client, user_interface, credential_store)
    }

    #[allow(missing_docs)]
    pub fn create_client<'a>(
        &'a self,
        user_interface: &'a dyn Fido2UserInterface,
        credential_store: &'a dyn Fido2CredentialStore,
    ) -> Fido2Client<'a> {
        Fido2Client {
            authenticator: self.create_authenticator(user_interface, credential_store),
        }
    }

    #[allow(missing_docs)]
    pub fn decrypt_fido2_autofill_credentials(
        &self,
        cipher_view: CipherView,
    ) -> Result<Vec<Fido2CredentialAutofillView>, DecryptFido2AutofillCredentialsError> {
        let key_store = self.client.internal.get_key_store();

        Ok(Fido2CredentialAutofillView::from_cipher_view(
            &cipher_view,
            &mut key_store.context(),
        )?)
    }
}

#[allow(missing_docs)]
pub trait ClientFido2Ext {
    fn fido2(&self) -> ClientFido2;
}

impl ClientFido2Ext for Client {
    fn fido2(&self) -> ClientFido2 {
        ClientFido2::new(self.clone())
    }
}<|MERGE_RESOLUTION|>--- conflicted
+++ resolved
@@ -17,11 +17,7 @@
 #[derive(Debug, Error)]
 pub enum DecryptFido2AutofillCredentialsError {
     #[error(transparent)]
-<<<<<<< HEAD
-    Fido2CredentialAutofillViewError(#[from] Fido2CredentialAutofillViewError),
-=======
     Fido2CredentialAutofillView(#[from] Fido2CredentialAutofillViewError),
->>>>>>> 72f4866f
 }
 
 impl ClientFido2 {
