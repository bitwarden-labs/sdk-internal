//!
//! This module contains all the necessary parts to create an in-memory key store that can be used
//! to securely store key and use them for encryption/decryption operations.
//!
//! ## Organization
//!
//! ### Key Identifiers
//! To avoid having to pass key materials over the crate boundaries, the key store API uses key
//! identifiers in its API. These key identifiers are user-defined types that contain no key
//! material, and are used to uniquely identify each key in the store. The key store doesn't specify
//! how these traits should be implemented, but we recommend using `enums`, and we provide an
//! optional macro ([key_ids](crate::key_ids)) that makes it easier to define them.
//!
//! ### Key Store
//! [KeyStore] is a thread-safe in-memory key store and the main entry point for using this module.
//! It provides functionality to encrypt and decrypt data using the keys stored in the store. The
//! store is designed to be used by a single user and should not be shared between users.
//!
//! ### Key Store Context
//! From a [KeyStore], you can also create an instance of [KeyStoreContext], which initializes a
//! temporary context-local key store for encryption/decryption operations that require the use of
//! per-item keys (like cipher keys or send keys, for example). Any keys stored in the context-local
//! store will be cleared when the context is dropped.

use std::sync::{Arc, RwLock};

use rayon::prelude::*;

use crate::{Decryptable, Encryptable, IdentifyKey, KeyId, KeyIds};

mod backend;
mod context;

use backend::{create_store, StoreBackend};
use context::GlobalKeys;
pub use context::KeyStoreContext;

/// An in-memory key store that provides a safe and secure way to store keys and use them for
/// encryption/decryption operations. The store API is designed to work only on key identifiers
/// ([KeyId]). These identifiers are user-defined types that contain no key material, which means
/// the API users don't have to worry about accidentally leaking keys.
///
/// Each store is designed to be used by a single user and should not be shared between users, but
/// the store itself is thread safe and can be cloned to share between threads.
///
/// ```rust
/// # use bitwarden_crypto::*;
///
/// // We need to define our own key identifier types. We provide a macro to make this easier.
/// key_ids! {
///     #[symmetric]
///     pub enum SymmKeyId {
///         User,
///         #[local]
///         Local(&'static str)
///     }
///     #[asymmetric]
///     pub enum AsymmKeyId {
///         UserPrivate,
///     }
///     pub Ids => SymmKeyId, AsymmKeyId;
/// }
///
/// // Initialize the store and insert a test key
/// let store: KeyStore<Ids> = KeyStore::default();
///
/// #[allow(deprecated)]
/// store.context_mut().set_symmetric_key(SymmKeyId::User, SymmetricCryptoKey::generate(rand::thread_rng()));
///
/// // Define some data that needs to be encrypted
/// struct Data(String);
/// impl IdentifyKey<SymmKeyId> for Data {
///    fn key_identifier(&self) -> SymmKeyId {
///        SymmKeyId::User
///    }
/// }
/// impl Encryptable<Ids, SymmKeyId, EncString> for Data {
///     fn encrypt(&self, ctx: &mut KeyStoreContext<Ids>, key: SymmKeyId) -> Result<EncString, CryptoError> {
///         self.0.encrypt(ctx, key)
///     }
/// }
///
/// // Encrypt the data
/// let decrypted = Data("Hello, World!".to_string());
/// let encrypted = store.encrypt(decrypted).unwrap();
/// ```
#[derive(Clone)]
pub struct KeyStore<Ids: KeyIds> {
    // We use an Arc<> to make it easier to pass this store around, as we can
    // clone it instead of passing references
    inner: Arc<RwLock<KeyStoreInner<Ids>>>,
}

/// [KeyStore] contains sensitive data, provide a dummy [Debug] implementation.
impl<Ids: KeyIds> std::fmt::Debug for KeyStore<Ids> {
    fn fmt(&self, f: &mut std::fmt::Formatter<'_>) -> std::fmt::Result {
        f.debug_struct("KeyStore").finish()
    }
}

struct KeyStoreInner<Ids: KeyIds> {
    symmetric_keys: Box<dyn StoreBackend<Ids::Symmetric>>,
    asymmetric_keys: Box<dyn StoreBackend<Ids::Asymmetric>>,
}

/// Create a new key store with the best available implementation for the current platform.
impl<Ids: KeyIds> Default for KeyStore<Ids> {
    fn default() -> Self {
        Self {
            inner: Arc::new(RwLock::new(KeyStoreInner {
                symmetric_keys: create_store(),
                asymmetric_keys: create_store(),
            })),
        }
    }
}

impl<Ids: KeyIds> KeyStore<Ids> {
    /// Clear all keys from the store. This can be used to clear all keys from memory in case of
    /// lock/logout, and is equivalent to destroying the store and creating a new one.
    pub fn clear(&self) {
        let mut keys = self.inner.write().expect("RwLock is poisoned");
        keys.symmetric_keys.clear();
        keys.asymmetric_keys.clear();
    }

    /// Initiate an encryption/decryption context. This context will have read only access to the
    /// global keys, and will have its own local key stores with read/write access. This
    /// context-local store will be cleared when the context is dropped.
    ///
    /// If you are only looking to encrypt or decrypt items, you should implement
    /// [Encryptable]/[Decryptable] and use the [KeyStore::encrypt], [KeyStore::decrypt],
    /// [KeyStore::encrypt_list] and [KeyStore::decrypt_list] methods instead.
    ///
    /// The current implementation of context only clears the keys automatically when the context is
    /// dropped, and not between operations. This means that if you are using the same context
    /// for multiple operations, you may want to clear it manually between them. If possible, we
    /// recommend using [KeyStore::encrypt_list] and [KeyStore::decrypt_list] instead.
    ///
    /// [KeyStoreContext] is not [Send] or [Sync] and should not be shared between threads. Note
    /// that this can also be problematic in async code, and you should take care to ensure that
    /// you're not holding references to the context across await points, as that would cause the
    /// future to also not be [Send].
    ///
    /// Some other possible use cases for this API and alternative recommendations are:
    /// - Decrypting or encrypting multiple [Decryptable] or [Encryptable] items while sharing any
    ///   local keys. This is not recommended as it can lead to fragile and flaky
    ///   decryption/encryption operations. We recommend any local keys to be used only in the
    ///   context of a single [Encryptable] or [Decryptable] implementation. In the future we might
    ///   enforce this.
    /// - Obtaining the key material directly. We strongly recommend against doing this as it can
    ///   lead to key material being leaked, but we need to support it for backwards compatibility.
    ///   If you want to access the key material to encrypt it or derive a new key from it, we
    ///   provide functions for that:
    ///     - [KeyStoreContext::encrypt_symmetric_key_with_symmetric_key]
    ///     - [KeyStoreContext::encrypt_symmetric_key_with_asymmetric_key]
    ///     - [KeyStoreContext::encrypt_asymmetric_key_with_asymmetric_key]
    ///     - [KeyStoreContext::derive_shareable_key]
<<<<<<< HEAD
    /// - Some other minor and safe operations, like checking if a key exists. This is not exposed
    ///   in the [KeyStore] directly as we haven't seen many use cases for it, but we can add it if
    ///   needed.
    ///
    /// One of the pitfalls of the current implementations is that keys stored in the context-local
    /// store only get cleared automatically when the context is dropped, and not between
    /// operations. This means that if you are using the same context for multiple operations,
    /// you may want to clear it manually between them.
    ///
    /// [KeyStoreContext] is not [Send] or [Sync] and should not be shared between threads. Note
    /// that this can also be problematic in async code, and you should take care to ensure that
    /// you're not holding references to the context across await points, as that would cause the
    /// future to also not be [Send].
=======
>>>>>>> 3001f8ff
    pub fn context(&'_ self) -> KeyStoreContext<'_, Ids> {
        KeyStoreContext {
            global_keys: GlobalKeys::ReadOnly(self.inner.read().expect("RwLock is poisoned")),
            local_symmetric_keys: create_store(),
            local_asymmetric_keys: create_store(),
            _phantom: std::marker::PhantomData,
        }
    }

    /// <div class="warning">
    /// This is an advanced API, use with care and ONLY when needing to modify the global keys.
    ///
    /// The same pitfalls as [Self::context] apply here, but with the added risk of accidentally
    /// modifying the global keys and leaving the store in an inconsistent state.
    /// If you still need to use it, make sure you read this documentation to understand how to use
    /// it safely. </div>
    ///
    /// Initiate an encryption/decryption context. This context will have MUTABLE access to the
    /// global keys, and will have its own local key stores with read/write access. This
    /// context-local store will be cleared up when the context is dropped.
    ///
    /// The only supported use case for this API is initializing the store with the user's symetric
    /// and private keys, and setting the organization keys. This method will be marked as
    /// `pub(crate)` in the future, once we have a safe API for key initialization and updating.
    ///
    /// [KeyStoreContext] is not [Send] or [Sync] and should not be shared between threads. Note
    /// that this can also be problematic in async code, and you should take care to ensure that
    /// you're not holding references to the context across await points, as that would cause the
    /// future to also not be [Send].
    pub fn context_mut(&'_ self) -> KeyStoreContext<'_, Ids> {
        KeyStoreContext {
            global_keys: GlobalKeys::ReadWrite(self.inner.write().expect("RwLock is poisoned")),
            local_symmetric_keys: create_store(),
            local_asymmetric_keys: create_store(),
            _phantom: std::marker::PhantomData,
        }
    }

    /// Decript a single item using this key store. The key returned by `data.key_identifier()` must
    /// already be present in the store, otherwise this will return an error.
    /// This method is not parallelized, and is meant for single item decryption.
    /// If you need to decrypt multiple items, use `decrypt_list` instead.
    pub fn decrypt<Key: KeyId, Data: Decryptable<Ids, Key, Output> + IdentifyKey<Key>, Output>(
        &self,
        data: &Data,
    ) -> Result<Output, crate::CryptoError> {
        let key = data.key_identifier();
        data.decrypt(&mut self.context(), key)
    }

    /// Encrypt a single item using this key store. The key returned by `data.key_identifier()` must
    /// already be present in the store, otherwise this will return an error.
    /// This method is not parallelized, and is meant for single item encryption.
    /// If you need to encrypt multiple items, use `encrypt_list` instead.
    pub fn encrypt<Key: KeyId, Data: Encryptable<Ids, Key, Output> + IdentifyKey<Key>, Output>(
        &self,
        data: Data,
    ) -> Result<Output, crate::CryptoError> {
        let key = data.key_identifier();
        data.encrypt(&mut self.context(), key)
    }

    /// Decrypt a list of items using this key store. The keys returned by
    /// `data[i].key_identifier()` must already be present in the store, otherwise this will
    /// return an error. This method will try to parallelize the decryption of the items, for
    /// better performance on large lists.
    pub fn decrypt_list<
        Key: KeyId,
        Data: Decryptable<Ids, Key, Output> + IdentifyKey<Key> + Send + Sync,
        Output: Send + Sync,
    >(
        &self,
        data: &[Data],
    ) -> Result<Vec<Output>, crate::CryptoError> {
        let res: Result<Vec<_>, _> = data
            .par_chunks(batch_chunk_size(data.len()))
            .map(|chunk| {
                let mut ctx = self.context();

                let mut result = Vec::with_capacity(chunk.len());

                for item in chunk {
                    let key = item.key_identifier();
                    result.push(item.decrypt(&mut ctx, key));
                    ctx.clear_local();
                }

                result
            })
            .flatten()
            .collect();

        res
    }

    /// Encrypt a list of items using this key store. The keys returned by
    /// `data[i].key_identifier()` must already be present in the store, otherwise this will
    /// return an error. This method will try to parallelize the encryption of the items, for
    /// better performance on large lists. This method is not parallelized, and is meant for
    /// single item encryption.
    pub fn encrypt_list<
        Key: KeyId,
        Data: Encryptable<Ids, Key, Output> + IdentifyKey<Key> + Send + Sync,
        Output: Send + Sync,
    >(
        &self,
        data: &[Data],
    ) -> Result<Vec<Output>, crate::CryptoError> {
        let res: Result<Vec<_>, _> = data
            .par_chunks(batch_chunk_size(data.len()))
            .map(|chunk| {
                let mut ctx = self.context();

                let mut result = Vec::with_capacity(chunk.len());

                for item in chunk {
                    let key = item.key_identifier();
                    result.push(item.encrypt(&mut ctx, key));
                    ctx.clear_local();
                }

                result
            })
            .flatten()
            .collect();

        res
    }
}

/// Calculate the optimal chunk size for parallelizing encryption/decryption operations.
fn batch_chunk_size(len: usize) -> usize {
    // In an optimal scenario with no overhead, we would split the data evenly between
    // all available threads, rounding up to the nearest integer.
    let items_per_thread = usize::div_ceil(len, rayon::current_num_threads());

    // Because the addition of each chunk has some overhead (e.g. creating a new context, thread
    // synchronization), we want to split the data into chunks that are large enough to amortize
    // this overhead, but not too large that we get no benefit from multithreading. We've chosen
    // a value more or less arbitrarily, but it seems to work well in practice.
    const MINIMUM_CHUNK_SIZE: usize = 50;

    // As a result, we pick whichever of the two values is larger.
    usize::max(items_per_thread, MINIMUM_CHUNK_SIZE)
}

#[cfg(test)]
pub(crate) mod tests {
    use crate::{
        store::{KeyStore, KeyStoreContext},
        traits::tests::{TestIds, TestSymmKey},
        EncString, SymmetricCryptoKey,
    };

    pub struct DataView(pub String, pub TestSymmKey);
    pub struct Data(pub EncString, pub TestSymmKey);

    impl crate::IdentifyKey<TestSymmKey> for DataView {
        fn key_identifier(&self) -> TestSymmKey {
            self.1
        }
    }

    impl crate::IdentifyKey<TestSymmKey> for Data {
        fn key_identifier(&self) -> TestSymmKey {
            self.1
        }
    }

    impl crate::Encryptable<TestIds, TestSymmKey, Data> for DataView {
        fn encrypt(
            &self,
            ctx: &mut KeyStoreContext<TestIds>,
            key: TestSymmKey,
        ) -> Result<Data, crate::CryptoError> {
            Ok(Data(self.0.encrypt(ctx, key)?, key))
        }
    }

    impl crate::Decryptable<TestIds, TestSymmKey, DataView> for Data {
        fn decrypt(
            &self,
            ctx: &mut KeyStoreContext<TestIds>,
            key: TestSymmKey,
        ) -> Result<DataView, crate::CryptoError> {
            Ok(DataView(self.0.decrypt(ctx, key)?, key))
        }
    }

    #[test]
    fn test_multithread_decrypt_keeps_order() {
        let mut rng = rand::thread_rng();
        let store: KeyStore<TestIds> = KeyStore::default();

        // Create a bunch of random keys
        for n in 0..15 {
            #[allow(deprecated)]
            store
                .context_mut()
                .set_symmetric_key(TestSymmKey::A(n), SymmetricCryptoKey::generate(&mut rng))
                .unwrap();
        }

        // Create some test data
        let data: Vec<_> = (0..300usize)
            .map(|n| DataView(format!("Test {}", n), TestSymmKey::A((n % 15) as u8)))
            .collect();

        // Encrypt the data
        let encrypted: Vec<_> = store.encrypt_list(&data).unwrap();

        // Decrypt the data
        let decrypted: Vec<_> = store.decrypt_list(&encrypted).unwrap();

        // Check that the data is the same, and in the same order as the original
        for (orig, dec) in data.iter().zip(decrypted.iter()) {
            assert_eq!(orig.0, dec.0);
            assert_eq!(orig.1, dec.1);
        }
    }
}<|MERGE_RESOLUTION|>--- conflicted
+++ resolved
@@ -156,7 +156,6 @@
     ///     - [KeyStoreContext::encrypt_symmetric_key_with_asymmetric_key]
     ///     - [KeyStoreContext::encrypt_asymmetric_key_with_asymmetric_key]
     ///     - [KeyStoreContext::derive_shareable_key]
-<<<<<<< HEAD
     /// - Some other minor and safe operations, like checking if a key exists. This is not exposed
     ///   in the [KeyStore] directly as we haven't seen many use cases for it, but we can add it if
     ///   needed.
@@ -170,8 +169,6 @@
     /// that this can also be problematic in async code, and you should take care to ensure that
     /// you're not holding references to the context across await points, as that would cause the
     /// future to also not be [Send].
-=======
->>>>>>> 3001f8ff
     pub fn context(&'_ self) -> KeyStoreContext<'_, Ids> {
         KeyStoreContext {
             global_keys: GlobalKeys::ReadOnly(self.inner.read().expect("RwLock is poisoned")),
