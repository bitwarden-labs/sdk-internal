use std::{
    cell::Cell,
    sync::{RwLockReadGuard, RwLockWriteGuard},
};

use serde::Serialize;
use zeroize::Zeroizing;

use super::KeyStoreInner;
use crate::{
    derive_shareable_key, error::UnsupportedOperation, signing, store::backend::StoreBackend,
    AsymmetricCryptoKey, BitwardenLegacyKeyBytes, ContentFormat, CryptoError, EncString, KeyId,
    KeyIds, Result, Signature, SignatureAlgorithm, SignedObject, SignedPublicKey,
    SignedPublicKeyMessage, SigningKey, SymmetricCryptoKey, UnsignedSharedKey,
};

/// The context of a crypto operation using [super::KeyStore]
///
/// This will usually be accessed from an implementation of [crate::Decryptable] or
/// [crate::CompositeEncryptable], [crate::PrimitiveEncryptable],
/// but can also be obtained
/// through [super::KeyStore::context]
///
/// This context contains access to the user keys stored in the [super::KeyStore] (sometimes
/// referred to as `global keys`) and it also contains it's own individual secure backend for key
/// storage. Keys stored in this individual backend are usually referred to as `local keys`, they
/// will be cleared when this context goes out of scope and is dropped and they do not affect either
/// the global [super::KeyStore] or other instances of contexts.
///
/// This context-local storage is recommended for ephemeral and temporary keys that are decrypted
/// during the course of a decrypt/encrypt operation, but won't be used after the operation itself
/// is complete.
///
/// ```rust
/// # use bitwarden_crypto::*;
/// # key_ids! {
/// #     #[symmetric]
/// #     pub enum SymmKeyId {
/// #         User,
/// #         #[local]
/// #         Local(uuid::Uuid),
/// #     }
/// #     #[asymmetric]
/// #     pub enum AsymmKeyId {
/// #         UserPrivate,
/// #         #[local]
/// #         Local(uuid::Uuid),
/// #     }
/// #     #[signing]
/// #     pub enum SigningKeyId {
/// #         UserSigning,
/// #     }
/// #     pub Ids => SymmKeyId, AsymmKeyId, SigningKeyId;
/// # }
/// struct Data {
///     key: EncString,
///     name: String,
/// }
/// # impl IdentifyKey<SymmKeyId> for Data {
/// #    fn key_identifier(&self) -> SymmKeyId {
/// #        SymmKeyId::User
/// #    }
/// # }
///
///
<<<<<<< HEAD
/// impl Encryptable<Ids, SymmKeyId, EncString> for Data {
///     fn encrypt(&self, ctx: &mut KeyStoreContext<Ids>, key: SymmKeyId) -> Result<EncString, CryptoError> {
///         let local_key_id = ctx.unwrap_symmetric_key(key, &self.key)?;
=======
/// impl CompositeEncryptable<Ids, SymmKeyId, EncString> for Data {
///     fn encrypt_composite(&self, ctx: &mut KeyStoreContext<Ids>, key: SymmKeyId) -> Result<EncString, CryptoError> {
///         let local_key_id = ctx.unwrap_symmetric_key(key, LOCAL_KEY, &self.key)?;
>>>>>>> 0cc1aede
///         self.name.encrypt(ctx, local_key_id)
///     }
/// }
/// ```
#[must_use]
pub struct KeyStoreContext<'a, Ids: KeyIds> {
    pub(super) global_keys: GlobalKeys<'a, Ids>,

    pub(super) local_symmetric_keys: Box<dyn StoreBackend<Ids::Symmetric>>,
    pub(super) local_asymmetric_keys: Box<dyn StoreBackend<Ids::Asymmetric>>,
    pub(super) local_signing_keys: Box<dyn StoreBackend<Ids::Signing>>,

    // Make sure the context is !Send & !Sync
    pub(super) _phantom: std::marker::PhantomData<(Cell<()>, RwLockReadGuard<'static, ()>)>,
}

/// A KeyStoreContext is usually limited to a read only access to the global keys,
/// which allows us to have multiple read only contexts at the same time and do multitheaded
/// encryption/decryption. We also have the option to create a read/write context, which allows us
/// to modify the global keys, but only allows one context at a time. This is controlled by a
/// [std::sync::RwLock] on the global keys, and this struct stores both types of guards.
pub(crate) enum GlobalKeys<'a, Ids: KeyIds> {
    ReadOnly(RwLockReadGuard<'a, KeyStoreInner<Ids>>),
    ReadWrite(RwLockWriteGuard<'a, KeyStoreInner<Ids>>),
}

impl<Ids: KeyIds> GlobalKeys<'_, Ids> {
    pub fn get(&self) -> &KeyStoreInner<Ids> {
        match self {
            GlobalKeys::ReadOnly(keys) => keys,
            GlobalKeys::ReadWrite(keys) => keys,
        }
    }

    pub fn get_mut(&mut self) -> Result<&mut KeyStoreInner<Ids>> {
        match self {
            GlobalKeys::ReadOnly(_) => Err(CryptoError::ReadOnlyKeyStore),
            GlobalKeys::ReadWrite(keys) => Ok(keys),
        }
    }
}

impl<Ids: KeyIds> KeyStoreContext<'_, Ids> {
    /// Clears all the local keys stored in this context
    /// This will not affect the global keys even if this context has write access.
    /// To clear the global keys, you need to use [super::KeyStore::clear] instead.
    pub fn clear_local(&mut self) {
        self.local_symmetric_keys.clear();
        self.local_asymmetric_keys.clear();
        self.local_signing_keys.clear();
    }

    /// Remove all symmetric keys from the context for which the predicate returns false
    /// This will also remove the keys from the global store if this context has write access
    pub fn retain_symmetric_keys(&mut self, f: fn(Ids::Symmetric) -> bool) {
        if let Ok(keys) = self.global_keys.get_mut() {
            keys.symmetric_keys.retain(f);
        }
        self.local_symmetric_keys.retain(f);
    }

    /// Remove all asymmetric keys from the context for which the predicate returns false
    /// This will also remove the keys from the global store if this context has write access
    pub fn retain_asymmetric_keys(&mut self, f: fn(Ids::Asymmetric) -> bool) {
        if let Ok(keys) = self.global_keys.get_mut() {
            keys.asymmetric_keys.retain(f);
        }
        self.local_asymmetric_keys.retain(f);
    }

    // TODO: All these encrypt x key with x key look like they need to be made generic,
    // but I haven't found the best way to do that yet.

    /// Decrypt a symmetric key into the context by using an already existing symmetric key
    ///
    /// # Arguments
    ///
<<<<<<< HEAD
    /// * `encryption_key` - The key id used to decrypt the `encrypted_key`. It must already exist
    ///   in the context
    /// * `encrypted_key` - The key to decrypt
    pub fn unwrap_symmetric_key(
        &mut self,
        encryption_key: Ids::Symmetric,
        encrypted_key: &EncString,
    ) -> Result<Ids::Symmetric> {
        let new_key_id = Ids::Symmetric::new_local();
        let mut new_key_material =
            self.decrypt_data_with_symmetric_key(encryption_key, encrypted_key)?;
=======
    /// * `wrapping_key` - The key id used to decrypt the `wrapped_key`. It must already exist in
    ///   the context
    /// * `new_key_id` - The key id where the decrypted key will be stored. If it already exists, it
    ///   will be overwritten
    /// * `wrapped_key` - The key to decrypt
    pub fn unwrap_symmetric_key(
        &mut self,
        wrapping_key: Ids::Symmetric,
        new_key_id: Ids::Symmetric,
        wrapped_key: &EncString,
    ) -> Result<Ids::Symmetric> {
        let wrapping_key = self.get_symmetric_key(wrapping_key)?;

        let key = match (wrapped_key, wrapping_key) {
            (EncString::Aes256Cbc_B64 { iv, data }, SymmetricCryptoKey::Aes256CbcKey(key)) => {
                SymmetricCryptoKey::try_from(&BitwardenLegacyKeyBytes::from(
                    crate::aes::decrypt_aes256(iv, data.clone(), &key.enc_key)?,
                ))?
            }
            (
                EncString::Aes256Cbc_HmacSha256_B64 { iv, mac, data },
                SymmetricCryptoKey::Aes256CbcHmacKey(key),
            ) => SymmetricCryptoKey::try_from(&BitwardenLegacyKeyBytes::from(
                crate::aes::decrypt_aes256_hmac(iv, mac, data.clone(), &key.mac_key, &key.enc_key)?,
            ))?,
            (
                EncString::Cose_Encrypt0_B64 { data },
                SymmetricCryptoKey::XChaCha20Poly1305Key(key),
            ) => {
                let (content_bytes, content_format) =
                    crate::cose::decrypt_xchacha20_poly1305(data, key)?;
                match content_format {
                    ContentFormat::BitwardenLegacyKey => {
                        SymmetricCryptoKey::try_from(&BitwardenLegacyKeyBytes::from(content_bytes))?
                    }
                    ContentFormat::CoseKey => SymmetricCryptoKey::try_from_cose(&content_bytes)?,
                    _ => return Err(CryptoError::InvalidKey),
                }
            }
            _ => return Err(CryptoError::InvalidKey),
        };
>>>>>>> 0cc1aede

        #[allow(deprecated)]
        self.set_symmetric_key(new_key_id, key)?;

        // Returning the new key identifier for convenience
        Ok(new_key_id)
    }

    /// Encrypt and return a symmetric key from the context by using an already existing symmetric
    /// key
    ///
    /// # Arguments
    ///
    /// * `wrapping_key` - The key id used to wrap (encrypt) the `key_to_wrap`. It must already
    ///   exist in the context
    /// * `key_to_wrap` - The key id to wrap. It must already exist in the context
    pub fn wrap_symmetric_key(
        &self,
        wrapping_key: Ids::Symmetric,
        key_to_wrap: Ids::Symmetric,
    ) -> Result<EncString> {
        use SymmetricCryptoKey::*;

        let wrapping_key_instance = self.get_symmetric_key(wrapping_key)?;
        let key_to_wrap_instance = self.get_symmetric_key(key_to_wrap)?;
        // `Aes256CbcHmacKey` can wrap keys by encrypting their byte serialization obtained using
        // `SymmetricCryptoKey::to_encoded()`. `XChaCha20Poly1305Key` need to specify the
        // content format to be either octet stream, in case the wrapped key is a Aes256CbcHmacKey
        // or `Aes256CbcKey`, or by specifying the content format to be CoseKey, in case the
        // wrapped key is a `XChaCha20Poly1305Key`.
        match (wrapping_key_instance, key_to_wrap_instance) {
            (
                Aes256CbcHmacKey(_),
                Aes256CbcHmacKey(_) | Aes256CbcKey(_) | XChaCha20Poly1305Key(_),
            ) => self.encrypt_data_with_symmetric_key(
                wrapping_key,
                key_to_wrap_instance
                    .to_encoded()
                    .as_ref()
                    .to_vec()
                    .as_slice(),
                ContentFormat::BitwardenLegacyKey,
            ),
            (XChaCha20Poly1305Key(_), _) => {
                let encoded = key_to_wrap_instance.to_encoded_raw();
                let content_format = encoded.content_format();
                self.encrypt_data_with_symmetric_key(
                    wrapping_key,
                    Into::<Vec<u8>>::into(encoded).as_slice(),
                    content_format,
                )
            }
            _ => Err(CryptoError::OperationNotSupported(
                UnsupportedOperation::EncryptionNotImplementedForKey,
            )),
        }
    }

    /// Decapsulate a symmetric key into the context by using an already existing asymmetric key
    ///
    /// # Arguments
    ///
    /// * `decapsulation_key` - The key id used to decrypt the `encrypted_key`. It must already
    ///   exist in the context
    /// * `new_key_id` - The key id where the decrypted key will be stored. If it already exists, it
    ///   will be overwritten
    /// * `encapsulated_shared_key` - The symmetric key to decrypt
    pub fn decapsulate_key_unsigned(
        &mut self,
        decapsulation_key: Ids::Asymmetric,
        new_key_id: Ids::Symmetric,
        encapsulated_shared_key: &UnsignedSharedKey,
    ) -> Result<Ids::Symmetric> {
        let decapsulation_key = self.get_asymmetric_key(decapsulation_key)?;
        let decapsulated_key =
            encapsulated_shared_key.decapsulate_key_unsigned(decapsulation_key)?;

        #[allow(deprecated)]
        self.set_symmetric_key(new_key_id, decapsulated_key)?;

        // Returning the new key identifier for convenience
        Ok(new_key_id)
    }

    /// Encapsulate and return a symmetric key from the context by using an already existing
    /// asymmetric key
    ///
    /// # Arguments
    ///
    /// * `encapsulation_key` - The key id used to encrypt the `encapsulated_key`. It must already
    ///   exist in the context
    /// * `shared_key` - The key id to encrypt. It must already exist in the context
    pub fn encapsulate_key_unsigned(
        &self,
        encapsulation_key: Ids::Asymmetric,
        shared_key: Ids::Symmetric,
    ) -> Result<UnsignedSharedKey> {
        UnsignedSharedKey::encapsulate_key_unsigned(
            self.get_symmetric_key(shared_key)?,
            &self.get_asymmetric_key(encapsulation_key)?.to_public_key(),
        )
    }

    /// Returns `true` if the context has a symmetric key with the given identifier
    pub fn has_symmetric_key(&self, key_id: Ids::Symmetric) -> bool {
        self.get_symmetric_key(key_id).is_ok()
    }

    /// Returns `true` if the context has an asymmetric key with the given identifier
    pub fn has_asymmetric_key(&self, key_id: Ids::Asymmetric) -> bool {
        self.get_asymmetric_key(key_id).is_ok()
    }

    /// Returns `true` if the context has a signing key with the given identifier
    pub fn has_signing_key(&self, key_id: Ids::Signing) -> bool {
        self.get_signing_key(key_id).is_ok()
    }

    /// Generate a new random symmetric key and store it in the context
    pub fn generate_symmetric_key(&mut self) -> Result<Ids::Symmetric> {
        self.add_local_symmetric_key(SymmetricCryptoKey::make_aes256_cbc_hmac_key())
    }

    /// Generate a new signature key using the current default algorithm, and store it in the
    /// context
    pub fn make_signing_key(&mut self) -> Result<Ids::Signing> {
        self.add_local_signing_key(SigningKey::make(SignatureAlgorithm::default_algorithm()))
    }

    /// Derive a shareable key using hkdf from secret and name and store it in the context.
    ///
    /// A specialized variant of this function was called `CryptoService.makeSendKey` in the
    /// Bitwarden `clients` repository.
    pub fn derive_shareable_key(
        &mut self,
        secret: Zeroizing<[u8; 16]>,
        name: &str,
        info: Option<&str>,
    ) -> Result<Ids::Symmetric> {
        let key_id = Ids::Symmetric::new_local();
        #[allow(deprecated)]
        self.set_symmetric_key(
            key_id,
            SymmetricCryptoKey::Aes256CbcHmacKey(derive_shareable_key(secret, name, info)),
        )?;
        Ok(key_id)
    }

    #[deprecated(note = "This function should ideally never be used outside this crate")]
    #[allow(missing_docs)]
    pub fn dangerous_get_symmetric_key(
        &self,
        key_id: Ids::Symmetric,
    ) -> Result<&SymmetricCryptoKey> {
        self.get_symmetric_key(key_id)
    }

    #[deprecated(note = "This function should ideally never be used outside this crate")]
    #[allow(missing_docs)]
    pub fn dangerous_get_asymmetric_key(
        &self,
        key_id: Ids::Asymmetric,
    ) -> Result<&AsymmetricCryptoKey> {
        self.get_asymmetric_key(key_id)
    }

    /// Makes a signed public key from an asymmetric private key and signing key stored in context.
    /// Signing a public key asserts ownership, and makes the claim to other users that if they want
    /// to share with you, they can use this public key.
    pub fn make_signed_public_key(
        &self,
        private_key_id: Ids::Asymmetric,
        signing_key_id: Ids::Signing,
    ) -> Result<SignedPublicKey> {
        let public_key = self.get_asymmetric_key(private_key_id)?.to_public_key();
        let signing_key = self.get_signing_key(signing_key_id)?;
        let signed_public_key =
            SignedPublicKeyMessage::from_public_key(&public_key)?.sign(signing_key)?;
        Ok(signed_public_key)
    }

    fn get_symmetric_key(&self, key_id: Ids::Symmetric) -> Result<&SymmetricCryptoKey> {
        if key_id.is_local() {
            self.local_symmetric_keys.get(key_id)
        } else {
            self.global_keys.get().symmetric_keys.get(key_id)
        }
        .ok_or_else(|| crate::CryptoError::MissingKeyId(format!("{key_id:?}")))
    }

    fn get_asymmetric_key(&self, key_id: Ids::Asymmetric) -> Result<&AsymmetricCryptoKey> {
        if key_id.is_local() {
            self.local_asymmetric_keys.get(key_id)
        } else {
            self.global_keys.get().asymmetric_keys.get(key_id)
        }
        .ok_or_else(|| crate::CryptoError::MissingKeyId(format!("{key_id:?}")))
    }

    fn get_signing_key(&self, key_id: Ids::Signing) -> Result<&SigningKey> {
        if key_id.is_local() {
            self.local_signing_keys.get(key_id)
        } else {
            self.global_keys.get().signing_keys.get(key_id)
        }
        .ok_or_else(|| crate::CryptoError::MissingKeyId(format!("{key_id:?}")))
    }

    #[deprecated(note = "This function should ideally never be used outside this crate")]
    #[allow(missing_docs)]
    pub fn set_symmetric_key(
        &mut self,
        key_id: Ids::Symmetric,
        key: SymmetricCryptoKey,
    ) -> Result<()> {
        if key_id.is_local() {
            self.local_symmetric_keys.upsert(key_id, key);
        } else {
            self.global_keys
                .get_mut()?
                .symmetric_keys
                .upsert(key_id, key);
        }
        Ok(())
    }

    /// Add a new symmetric key to the local context, returning a new unique identifier for it.
    pub fn add_local_symmetric_key(&mut self, key: SymmetricCryptoKey) -> Result<Ids::Symmetric> {
        let key_id = Ids::Symmetric::new_local();
        self.local_symmetric_keys.upsert(key_id, key);
        Ok(key_id)
    }

    #[deprecated(note = "This function should ideally never be used outside this crate")]
    #[allow(missing_docs)]
    pub fn set_asymmetric_key(
        &mut self,
        key_id: Ids::Asymmetric,
        key: AsymmetricCryptoKey,
    ) -> Result<()> {
        if key_id.is_local() {
            self.local_asymmetric_keys.upsert(key_id, key);
        } else {
            self.global_keys
                .get_mut()?
                .asymmetric_keys
                .upsert(key_id, key);
        }
        Ok(())
    }

    /// Add a new signing key to the local context, returning a new unique identifier for it.
    pub fn add_local_signing_key(&mut self, key: SigningKey) -> Result<Ids::Signing> {
        let key_id = Ids::Signing::new_local();
        self.local_signing_keys.upsert(key_id, key);
        Ok(key_id)
    }

    /// Sets a signing key in the context
    #[deprecated(note = "This function should ideally never be used outside this crate")]
    pub fn set_signing_key(&mut self, key_id: Ids::Signing, key: SigningKey) -> Result<()> {
        if key_id.is_local() {
            self.local_signing_keys.upsert(key_id, key);
        } else {
            self.global_keys.get_mut()?.signing_keys.upsert(key_id, key);
        }
        Ok(())
    }

    pub(crate) fn decrypt_data_with_symmetric_key(
        &self,
        key: Ids::Symmetric,
        data: &EncString,
    ) -> Result<Vec<u8>> {
        let key = self.get_symmetric_key(key)?;

        match (data, key) {
            (EncString::Aes256Cbc_B64 { iv, data }, SymmetricCryptoKey::Aes256CbcKey(key)) => {
                crate::aes::decrypt_aes256(iv, data.clone(), &key.enc_key)
            }
            (
                EncString::Aes256Cbc_HmacSha256_B64 { iv, mac, data },
                SymmetricCryptoKey::Aes256CbcHmacKey(key),
            ) => crate::aes::decrypt_aes256_hmac(iv, mac, data.clone(), &key.mac_key, &key.enc_key),
            (
                EncString::Cose_Encrypt0_B64 { data },
                SymmetricCryptoKey::XChaCha20Poly1305Key(key),
            ) => {
                let (data, _) = crate::cose::decrypt_xchacha20_poly1305(data, key)?;
                Ok(data)
            }
            _ => Err(CryptoError::InvalidKey),
        }
    }

    pub(crate) fn encrypt_data_with_symmetric_key(
        &self,
        key: Ids::Symmetric,
        data: &[u8],
        content_format: ContentFormat,
    ) -> Result<EncString> {
        let key = self.get_symmetric_key(key)?;
        match key {
            SymmetricCryptoKey::Aes256CbcKey(_) => Err(CryptoError::OperationNotSupported(
                UnsupportedOperation::EncryptionNotImplementedForKey,
            )),
            SymmetricCryptoKey::Aes256CbcHmacKey(key) => EncString::encrypt_aes256_hmac(data, key),
            SymmetricCryptoKey::XChaCha20Poly1305Key(key) => {
                EncString::encrypt_xchacha20_poly1305(data, key, content_format)
            }
        }
    }

    /// Signs the given data using the specified signing key, for the given
    /// [crate::SigningNamespace] and returns the signature and the serialized message. See
    /// [crate::SigningKey::sign]
    #[allow(unused)]
    pub(crate) fn sign<Message: Serialize>(
        &self,
        key: Ids::Signing,
        message: &Message,
        namespace: &crate::SigningNamespace,
    ) -> Result<SignedObject> {
        self.get_signing_key(key)?.sign(message, namespace)
    }

    /// Signs the given data using the specified signing key, for the given
    /// [crate::SigningNamespace] and returns the signature and the serialized message. See
    /// [crate::SigningKey::sign_detached]
    #[allow(unused)]
    pub(crate) fn sign_detached<Message: Serialize>(
        &self,
        key: Ids::Signing,
        message: &Message,
        namespace: &crate::SigningNamespace,
    ) -> Result<(Signature, signing::SerializedMessage)> {
        self.get_signing_key(key)?.sign_detached(message, namespace)
    }
}

#[cfg(test)]
#[allow(deprecated)]
mod tests {
    use serde::{Deserialize, Serialize};
    use uuid::Uuid;

    use crate::{
        store::{
            tests::{Data, DataView},
            KeyStore,
        },
        traits::tests::{TestIds, TestSigningKey, TestSymmKey},
        CompositeEncryptable, CryptoError, Decryptable, SignatureAlgorithm, SigningKey,
        SigningNamespace, SymmetricCryptoKey,
    };

    #[test]
    fn test_set_signing_key() {
        let store: KeyStore<TestIds> = KeyStore::default();

        // Generate and insert a key
        let key_a0_id = TestSigningKey::A(0);
        let key_a0 = SigningKey::make(SignatureAlgorithm::Ed25519);
        store
            .context_mut()
            .set_signing_key(key_a0_id, key_a0)
            .unwrap();
    }

    #[test]
    fn test_set_keys_for_encryption() {
        let store: KeyStore<TestIds> = KeyStore::default();

        // Generate and insert a key
        let key_a0_id = TestSymmKey::A(0);
        let key_a0 = SymmetricCryptoKey::make_aes256_cbc_hmac_key();

        store
            .context_mut()
            .set_symmetric_key(TestSymmKey::A(0), key_a0.clone())
            .unwrap();

        assert!(store.context().has_symmetric_key(key_a0_id));

        // Encrypt some data with the key
        let data = DataView("Hello, World!".to_string(), key_a0_id);
        let _encrypted: Data = data
            .encrypt_composite(&mut store.context(), key_a0_id)
            .unwrap();
    }

    #[test]
    fn test_key_encryption() {
        let store: KeyStore<TestIds> = KeyStore::default();

        let mut ctx = store.context();

        // Generate and insert a key
        let key_1_id = TestSymmKey::C(Uuid::new_v4());
        let key_1 = SymmetricCryptoKey::make_aes256_cbc_hmac_key();

        ctx.set_symmetric_key(key_1_id, key_1.clone()).unwrap();

        assert!(ctx.has_symmetric_key(key_1_id));

        // Generate and insert a new key
        let key_2_id = TestSymmKey::C(Uuid::new_v4());
        let key_2 = SymmetricCryptoKey::make_aes256_cbc_hmac_key();

        ctx.set_symmetric_key(key_2_id, key_2.clone()).unwrap();

        assert!(ctx.has_symmetric_key(key_2_id));

        // Encrypt the new key with the old key
        let key_2_enc = ctx.wrap_symmetric_key(key_1_id, key_2_id).unwrap();

        // Decrypt the new key with the old key in a different identifier
        let new_key_id = ctx.unwrap_symmetric_key(key_1_id, &key_2_enc).unwrap();

        // Now `key_2_id` and `new_key_id` contain the same key, so we should be able to encrypt
        // with one and decrypt with the other

        let data = DataView("Hello, World!".to_string(), key_2_id);
        let encrypted = data.encrypt_composite(&mut ctx, key_2_id).unwrap();

        let decrypted1 = encrypted.decrypt(&mut ctx, key_2_id).unwrap();
        let decrypted2 = encrypted.decrypt(&mut ctx, new_key_id).unwrap();

        // Assert that the decrypted data is the same
        assert_eq!(decrypted1.0, decrypted2.0);
    }

    #[test]
    fn test_wrap_unwrap() {
        let store: KeyStore<TestIds> = KeyStore::default();
        let mut ctx = store.context_mut();

        // Aes256 CBC HMAC keys
        let key_aes_1_id = TestSymmKey::A(1);
        let key_aes_1 = SymmetricCryptoKey::make_aes256_cbc_hmac_key();
        ctx.set_symmetric_key(key_aes_1_id, key_aes_1.clone())
            .unwrap();
        let key_aes_2_id = TestSymmKey::A(2);
        let key_aes_2 = SymmetricCryptoKey::make_aes256_cbc_hmac_key();
        ctx.set_symmetric_key(key_aes_2_id, key_aes_2.clone())
            .unwrap();

        // XChaCha20 Poly1305 keys
        let key_xchacha_3_id = TestSymmKey::A(3);
        let key_xchacha_3 = SymmetricCryptoKey::make_xchacha20_poly1305_key();
        ctx.set_symmetric_key(key_xchacha_3_id, key_xchacha_3.clone())
            .unwrap();
        let key_xchacha_4_id = TestSymmKey::A(4);
        let key_xchacha_4 = SymmetricCryptoKey::make_xchacha20_poly1305_key();
        ctx.set_symmetric_key(key_xchacha_4_id, key_xchacha_4.clone())
            .unwrap();

        // Wrap and unwrap the keys
        let wrapped_key_1_2 = ctx.wrap_symmetric_key(key_aes_1_id, key_aes_2_id).unwrap();
        let wrapped_key_1_3 = ctx
            .wrap_symmetric_key(key_aes_1_id, key_xchacha_3_id)
            .unwrap();
        let wrapped_key_3_1 = ctx
            .wrap_symmetric_key(key_xchacha_3_id, key_aes_1_id)
            .unwrap();
        let wrapped_key_3_4 = ctx
            .wrap_symmetric_key(key_xchacha_3_id, key_xchacha_4_id)
            .unwrap();

        // Unwrap the keys
        let unwrapped_key_2 = ctx
            .unwrap_symmetric_key(key_aes_1_id, key_aes_2_id, &wrapped_key_1_2)
            .unwrap();
        let unwrapped_key_3 = ctx
            .unwrap_symmetric_key(key_aes_1_id, key_xchacha_3_id, &wrapped_key_1_3)
            .unwrap();
        let unwrapped_key_1 = ctx
            .unwrap_symmetric_key(key_xchacha_3_id, key_aes_1_id, &wrapped_key_3_1)
            .unwrap();
        let unwrapped_key_4 = ctx
            .unwrap_symmetric_key(key_xchacha_3_id, key_xchacha_4_id, &wrapped_key_3_4)
            .unwrap();

        // Assert that the unwrapped keys are the same as the original keys
        assert_eq!(unwrapped_key_2, key_aes_2_id);
        assert_eq!(unwrapped_key_3, key_xchacha_3_id);
        assert_eq!(unwrapped_key_1, key_aes_1_id);
        assert_eq!(unwrapped_key_4, key_xchacha_4_id);
    }

    #[test]
    fn test_signing() {
        let store: KeyStore<TestIds> = KeyStore::default();

        // Generate and insert a key
        let key_a0_id = TestSigningKey::A(0);
        let key_a0 = SigningKey::make(SignatureAlgorithm::Ed25519);
        let verifying_key = key_a0.to_verifying_key();
        store
            .context_mut()
            .set_signing_key(key_a0_id, key_a0)
            .unwrap();

        assert!(store.context().has_signing_key(key_a0_id));

        // Sign some data with the key
        #[derive(Serialize, Deserialize)]
        struct TestData {
            data: String,
        }
        let signed_object = store
            .context()
            .sign(
                key_a0_id,
                &TestData {
                    data: "Hello".to_string(),
                },
                &SigningNamespace::ExampleNamespace,
            )
            .unwrap();
        let payload: Result<TestData, CryptoError> =
            signed_object.verify_and_unwrap(&verifying_key, &SigningNamespace::ExampleNamespace);
        assert!(payload.is_ok());

        let (signature, serialized_message) = store
            .context()
            .sign_detached(
                key_a0_id,
                &TestData {
                    data: "Hello".to_string(),
                },
                &SigningNamespace::ExampleNamespace,
            )
            .unwrap();
        assert!(signature.verify(
            serialized_message.as_bytes(),
            &verifying_key,
            &SigningNamespace::ExampleNamespace
        ))
    }
}<|MERGE_RESOLUTION|>--- conflicted
+++ resolved
@@ -63,15 +63,9 @@
 /// # }
 ///
 ///
-<<<<<<< HEAD
-/// impl Encryptable<Ids, SymmKeyId, EncString> for Data {
-///     fn encrypt(&self, ctx: &mut KeyStoreContext<Ids>, key: SymmKeyId) -> Result<EncString, CryptoError> {
-///         let local_key_id = ctx.unwrap_symmetric_key(key, &self.key)?;
-=======
 /// impl CompositeEncryptable<Ids, SymmKeyId, EncString> for Data {
 ///     fn encrypt_composite(&self, ctx: &mut KeyStoreContext<Ids>, key: SymmKeyId) -> Result<EncString, CryptoError> {
-///         let local_key_id = ctx.unwrap_symmetric_key(key, LOCAL_KEY, &self.key)?;
->>>>>>> 0cc1aede
+///         let local_key_id = ctx.unwrap_symmetric_key(key, &self.key)?;
 ///         self.name.encrypt(ctx, local_key_id)
 ///     }
 /// }
@@ -149,19 +143,6 @@
     ///
     /// # Arguments
     ///
-<<<<<<< HEAD
-    /// * `encryption_key` - The key id used to decrypt the `encrypted_key`. It must already exist
-    ///   in the context
-    /// * `encrypted_key` - The key to decrypt
-    pub fn unwrap_symmetric_key(
-        &mut self,
-        encryption_key: Ids::Symmetric,
-        encrypted_key: &EncString,
-    ) -> Result<Ids::Symmetric> {
-        let new_key_id = Ids::Symmetric::new_local();
-        let mut new_key_material =
-            self.decrypt_data_with_symmetric_key(encryption_key, encrypted_key)?;
-=======
     /// * `wrapping_key` - The key id used to decrypt the `wrapped_key`. It must already exist in
     ///   the context
     /// * `new_key_id` - The key id where the decrypted key will be stored. If it already exists, it
@@ -170,7 +151,6 @@
     pub fn unwrap_symmetric_key(
         &mut self,
         wrapping_key: Ids::Symmetric,
-        new_key_id: Ids::Symmetric,
         wrapped_key: &EncString,
     ) -> Result<Ids::Symmetric> {
         let wrapping_key = self.get_symmetric_key(wrapping_key)?;
@@ -203,7 +183,8 @@
             }
             _ => return Err(CryptoError::InvalidKey),
         };
->>>>>>> 0cc1aede
+
+        let new_key_id = Ids::Symmetric::new_local();
 
         #[allow(deprecated)]
         self.set_symmetric_key(new_key_id, key)?;
@@ -674,24 +655,18 @@
             .unwrap();
 
         // Unwrap the keys
-        let unwrapped_key_2 = ctx
-            .unwrap_symmetric_key(key_aes_1_id, key_aes_2_id, &wrapped_key_1_2)
-            .unwrap();
-        let unwrapped_key_3 = ctx
-            .unwrap_symmetric_key(key_aes_1_id, key_xchacha_3_id, &wrapped_key_1_3)
-            .unwrap();
-        let unwrapped_key_1 = ctx
-            .unwrap_symmetric_key(key_xchacha_3_id, key_aes_1_id, &wrapped_key_3_1)
-            .unwrap();
-        let unwrapped_key_4 = ctx
-            .unwrap_symmetric_key(key_xchacha_3_id, key_xchacha_4_id, &wrapped_key_3_4)
-            .unwrap();
-
-        // Assert that the unwrapped keys are the same as the original keys
-        assert_eq!(unwrapped_key_2, key_aes_2_id);
-        assert_eq!(unwrapped_key_3, key_xchacha_3_id);
-        assert_eq!(unwrapped_key_1, key_aes_1_id);
-        assert_eq!(unwrapped_key_4, key_xchacha_4_id);
+        let _unwrapped_key_2 = ctx
+            .unwrap_symmetric_key(key_aes_1_id, &wrapped_key_1_2)
+            .unwrap();
+        let _unwrapped_key_3 = ctx
+            .unwrap_symmetric_key(key_aes_1_id, &wrapped_key_1_3)
+            .unwrap();
+        let _unwrapped_key_1 = ctx
+            .unwrap_symmetric_key(key_xchacha_3_id, &wrapped_key_3_1)
+            .unwrap();
+        let _unwrapped_key_4 = ctx
+            .unwrap_symmetric_key(key_xchacha_3_id, &wrapped_key_3_4)
+            .unwrap();
     }
 
     #[test]
