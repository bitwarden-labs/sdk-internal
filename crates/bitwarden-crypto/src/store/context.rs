use std::{
    cell::Cell,
    sync::{RwLockReadGuard, RwLockWriteGuard},
};

use zeroize::Zeroizing;

use super::KeyStoreInner;
use crate::{
    derive_shareable_key, error::UnsupportedOperation, store::backend::StoreBackend,
    AsymmetricCryptoKey, CryptoError, EncString, KeyId, KeyIds, Result, SymmetricCryptoKey,
    UnsignedSharedKey, WrappedSymmetricKey,
};

/// The context of a crypto operation using [super::KeyStore]
///
/// This will usually be accessed from an implementation of [crate::Decryptable] or
/// [crate::Encryptable], but can also be obtained through [super::KeyStore::context]
///
/// This context contains access to the user keys stored in the [super::KeyStore] (sometimes
/// referred to as `global keys`) and it also contains it's own individual secure backend for key
/// storage. Keys stored in this individual backend are usually referred to as `local keys`, they
/// will be cleared when this context goes out of scope and is dropped and they do not affect either
/// the global [super::KeyStore] or other instances of contexts.
///
/// This context-local storage is recommended for ephemeral and temporary keys that are decrypted
/// during the course of a decrypt/encrypt operation, but won't be used after the operation itself
/// is complete.
///
/// ```rust
/// # use bitwarden_crypto::*;
/// # key_ids! {
/// #     #[symmetric]
/// #     pub enum SymmKeyId {
/// #         User,
/// #         Local(&'static str),
/// #     }
/// #     #[asymmetric]
/// #     pub enum AsymmKeyId {
/// #         UserPrivate,
/// #     }
/// #     pub Ids => SymmKeyId, AsymmKeyId;
/// # }
/// struct Data {
///     key: WrappedSymmetricKey,
///     name: String,
/// }
/// # impl IdentifyKey<SymmKeyId> for Data {
/// #    fn key_identifier(&self) -> SymmKeyId {
/// #        SymmKeyId::User
/// #    }
/// # }
///
/// const LOCAL_KEY: SymmKeyId = SymmKeyId::Local("local_key_id");
///
/// impl Encryptable<Ids, SymmKeyId, EncString> for Data {
///     fn encrypt(&self, ctx: &mut KeyStoreContext<Ids>, key: SymmKeyId) -> Result<EncString, CryptoError> {
///         let local_key_id = ctx.unwrap_symmetric_key(key, LOCAL_KEY, &self.key)?;
///         self.name.encrypt(ctx, local_key_id)
///     }
/// }
/// ```
#[must_use]
pub struct KeyStoreContext<'a, Ids: KeyIds> {
    pub(super) global_keys: GlobalKeys<'a, Ids>,

    pub(super) local_symmetric_keys: Box<dyn StoreBackend<Ids::Symmetric>>,
    pub(super) local_asymmetric_keys: Box<dyn StoreBackend<Ids::Asymmetric>>,

    // Make sure the context is !Send & !Sync
    pub(super) _phantom: std::marker::PhantomData<(Cell<()>, RwLockReadGuard<'static, ()>)>,
}

/// A KeyStoreContext is usually limited to a read only access to the global keys,
/// which allows us to have multiple read only contexts at the same time and do multitheaded
/// encryption/decryption. We also have the option to create a read/write context, which allows us
/// to modify the global keys, but only allows one context at a time. This is controlled by a
/// [std::sync::RwLock] on the global keys, and this struct stores both types of guards.
pub(crate) enum GlobalKeys<'a, Ids: KeyIds> {
    ReadOnly(RwLockReadGuard<'a, KeyStoreInner<Ids>>),
    ReadWrite(RwLockWriteGuard<'a, KeyStoreInner<Ids>>),
}

impl<Ids: KeyIds> GlobalKeys<'_, Ids> {
    pub fn get(&self) -> &KeyStoreInner<Ids> {
        match self {
            GlobalKeys::ReadOnly(keys) => keys,
            GlobalKeys::ReadWrite(keys) => keys,
        }
    }

    pub fn get_mut(&mut self) -> Result<&mut KeyStoreInner<Ids>> {
        match self {
            GlobalKeys::ReadOnly(_) => Err(CryptoError::ReadOnlyKeyStore),
            GlobalKeys::ReadWrite(keys) => Ok(keys),
        }
    }
}

impl<Ids: KeyIds> KeyStoreContext<'_, Ids> {
    /// Clears all the local keys stored in this context
    /// This will not affect the global keys even if this context has write access.
    /// To clear the global keys, you need to use [super::KeyStore::clear] instead.
    pub fn clear_local(&mut self) {
        self.local_symmetric_keys.clear();
        self.local_asymmetric_keys.clear();
    }

    /// Remove all symmetric keys from the context for which the predicate returns false
    /// This will also remove the keys from the global store if this context has write access
    pub fn retain_symmetric_keys(&mut self, f: fn(Ids::Symmetric) -> bool) {
        if let Ok(keys) = self.global_keys.get_mut() {
            keys.symmetric_keys.retain(f);
        }
        self.local_symmetric_keys.retain(f);
    }

    /// Remove all asymmetric keys from the context for which the predicate returns false
    /// This will also remove the keys from the global store if this context has write access
    pub fn retain_asymmetric_keys(&mut self, f: fn(Ids::Asymmetric) -> bool) {
        if let Ok(keys) = self.global_keys.get_mut() {
            keys.asymmetric_keys.retain(f);
        }
        self.local_asymmetric_keys.retain(f);
    }

    // TODO: All these encrypt x key with x key look like they need to be made generic,
    // but I haven't found the best way to do that yet.

    /// Unwrap a symmetric key into the context by using an already existing symmetric key
    ///
    /// # Arguments
    ///
    /// * `wrapping_key` - The key id used to unwrap the `key_to_unwrap`. It must already exist in
    ///   the context
    /// * `new_key_id` - The key id where the decrypted key will be stored. If it already exists, it
    ///   will be overwritten
    /// * `key_to_unwrap` - The key to unwrap
    pub fn unwrap_symmetric_key(
        &mut self,
        wrapping_key: Ids::Symmetric,
        new_key_id: Ids::Symmetric,
        key_to_unwrap: &WrappedSymmetricKey,
    ) -> Result<Ids::Symmetric> {
        let wrapping_key = self.get_symmetric_key(wrapping_key)?;
        let unwrapped_key = key_to_unwrap.unwrap_with(wrapping_key)?;

        #[allow(deprecated)]
        self.set_symmetric_key(new_key_id, unwrapped_key)?;

        // Returning the new key identifier for convenience
        Ok(new_key_id)
    }

    /// Encrypt and return a symmetric key from the context by using an already existing symmetric
    /// key
    ///
    /// # Arguments
    ///
<<<<<<< HEAD
    /// * `wrapping_key` - The key id used to encrypt the `key_to_wrap`. It must already exist in
    ///   the context
    /// * `key_to_wrap` - The key id to encrypt. It must already exist in the context
    pub fn wrap_symmetric_key(
        &self,
        wrapping_key: Ids::Symmetric,
        key_to_wrap: Ids::Symmetric,
    ) -> Result<WrappedSymmetricKey> {
        let key_to_wrap = self.get_symmetric_key(key_to_wrap)?;
        let wrapping_key = self.get_symmetric_key(wrapping_key)?;
        key_to_wrap.wrap_with(wrapping_key)
=======
    /// * `wrapping_key` - The key id used to wrap(encrypt) the `key_to_wrap`. It must already exist
    ///   in the context
    /// * `key_to_wrap` - The key id to wrap. It must already exist in the context
    pub fn encrypt_symmetric_key_with_symmetric_key(
        &self,
        wrapping_key: Ids::Symmetric,
        key_to_wrap: Ids::Symmetric,
    ) -> Result<EncString> {
        use SymmetricCryptoKey::*;

        let wrapping_key_instance = self.get_symmetric_key(wrapping_key)?;
        let key_to_wrap_instance = self.get_symmetric_key(key_to_wrap)?;
        // Aes256CbcHmacKey can wrap keys by encrypting their byte serialization obtained using
        // SymmetricCryptoKey::to_encoded(). XChaCha20Poly1305Key need to specify the
        // content format to be either octet stream, in case the wrapped key is a Aes256CbcHmacKey
        // or Aes256CbcKey, or by specifying the content format to be CoseKey, in case the
        // wrapped key is a XChaCha20Poly1305Key.
        match (wrapping_key_instance, key_to_wrap_instance) {
            (Aes256CbcHmacKey(_), Aes256CbcHmacKey(_) | Aes256CbcKey(_)) => self
                .encrypt_data_with_symmetric_key(
                    wrapping_key,
                    key_to_wrap_instance.to_encoded().as_slice(),
                ),
            (XChaCha20Poly1305Key(_), Aes256CbcHmacKey(_) | Aes256CbcKey(_)) => {
                // These keys should be represented as octet stream payloads in COSE
                todo!()
            }
            (XChaCha20Poly1305Key(_), XChaCha20Poly1305Key(_)) => {
                // These keys should be represented as CoseKey payloads in COSE
                todo!()
            }
            _ => Err(CryptoError::OperationNotSupported(
                UnsupportedOperation::EncryptionNotImplementedForKey,
            )),
        }
>>>>>>> 91b2465b
    }

    /// Decapsulate a symmetric key into the context by using an already existing asymmetric key
    ///
    /// # Arguments
    ///
    /// * `decapsulation_key` - The key id used to decrypt the `encrypted_key`. It must already
    ///   exist in the context
    /// * `new_key_id` - The key id where the decrypted key will be stored. If it already exists, it
    ///   will be overwritten
    /// * `encapsulated_shared_key` - The symmetric key to decrypt
    pub fn decapsulate_key_unsigned(
        &mut self,
        decapsulation_key: Ids::Asymmetric,
        new_key_id: Ids::Symmetric,
        encapsulated_shared_key: &UnsignedSharedKey,
    ) -> Result<Ids::Symmetric> {
        let decapsulation_key = self.get_asymmetric_key(decapsulation_key)?;
        let decapsulated_key =
            encapsulated_shared_key.decapsulate_key_unsigned(decapsulation_key)?;

        #[allow(deprecated)]
        self.set_symmetric_key(new_key_id, decapsulated_key)?;

        // Returning the new key identifier for convenience
        Ok(new_key_id)
    }

    /// Encapsulate and return a symmetric key from the context by using an already existing
    /// asymmetric key
    ///
    /// # Arguments
    ///
    /// * `encapsulation_key` - The key id used to encrypt the `encapsulated_key`. It must already
    ///   exist in the context
    /// * `shared_key` - The key id to encrypt. It must already exist in the context
    pub fn encapsulate_key_unsigned(
        &self,
        encapsulation_key: Ids::Asymmetric,
        shared_key: Ids::Symmetric,
    ) -> Result<UnsignedSharedKey> {
        UnsignedSharedKey::encapsulate_key_unsigned(
            self.get_symmetric_key(shared_key)?,
            self.get_asymmetric_key(encapsulation_key)?,
        )
    }

    /// Returns `true` if the context has a symmetric key with the given identifier
    pub fn has_symmetric_key(&self, key_id: Ids::Symmetric) -> bool {
        self.get_symmetric_key(key_id).is_ok()
    }

    /// Returns `true` if the context has an asymmetric key with the given identifier
    pub fn has_asymmetric_key(&self, key_id: Ids::Asymmetric) -> bool {
        self.get_asymmetric_key(key_id).is_ok()
    }

    /// Generate a new random symmetric key and store it in the context
    pub fn generate_symmetric_key(&mut self, key_id: Ids::Symmetric) -> Result<Ids::Symmetric> {
        let key = SymmetricCryptoKey::make_aes256_cbc_hmac_key();
        #[allow(deprecated)]
        self.set_symmetric_key(key_id, key)?;
        Ok(key_id)
    }

    /// Derive a shareable key using hkdf from secret and name and store it in the context.
    ///
    /// A specialized variant of this function was called `CryptoService.makeSendKey` in the
    /// Bitwarden `clients` repository.
    pub fn derive_shareable_key(
        &mut self,
        key_id: Ids::Symmetric,
        secret: Zeroizing<[u8; 16]>,
        name: &str,
        info: Option<&str>,
    ) -> Result<Ids::Symmetric> {
        #[allow(deprecated)]
        self.set_symmetric_key(
            key_id,
            SymmetricCryptoKey::Aes256CbcHmacKey(derive_shareable_key(secret, name, info)),
        )?;
        Ok(key_id)
    }

    #[deprecated(note = "This function should ideally never be used outside this crate")]
    pub fn dangerous_get_symmetric_key(
        &self,
        key_id: Ids::Symmetric,
    ) -> Result<&SymmetricCryptoKey> {
        self.get_symmetric_key(key_id)
    }

    #[deprecated(note = "This function should ideally never be used outside this crate")]
    pub fn dangerous_get_asymmetric_key(
        &self,
        key_id: Ids::Asymmetric,
    ) -> Result<&AsymmetricCryptoKey> {
        self.get_asymmetric_key(key_id)
    }

    fn get_symmetric_key(&self, key_id: Ids::Symmetric) -> Result<&SymmetricCryptoKey> {
        if key_id.is_local() {
            self.local_symmetric_keys.get(key_id)
        } else {
            self.global_keys.get().symmetric_keys.get(key_id)
        }
        .ok_or_else(|| crate::CryptoError::MissingKeyId(format!("{key_id:?}")))
    }

    fn get_asymmetric_key(&self, key_id: Ids::Asymmetric) -> Result<&AsymmetricCryptoKey> {
        if key_id.is_local() {
            self.local_asymmetric_keys.get(key_id)
        } else {
            self.global_keys.get().asymmetric_keys.get(key_id)
        }
        .ok_or_else(|| crate::CryptoError::MissingKeyId(format!("{key_id:?}")))
    }

    #[deprecated(note = "This function should ideally never be used outside this crate")]
    pub fn set_symmetric_key(
        &mut self,
        key_id: Ids::Symmetric,
        key: SymmetricCryptoKey,
    ) -> Result<()> {
        if key_id.is_local() {
            self.local_symmetric_keys.upsert(key_id, key);
        } else {
            self.global_keys
                .get_mut()?
                .symmetric_keys
                .upsert(key_id, key);
        }
        Ok(())
    }

    #[deprecated(note = "This function should ideally never be used outside this crate")]
    pub fn set_asymmetric_key(
        &mut self,
        key_id: Ids::Asymmetric,
        key: AsymmetricCryptoKey,
    ) -> Result<()> {
        if key_id.is_local() {
            self.local_asymmetric_keys.upsert(key_id, key);
        } else {
            self.global_keys
                .get_mut()?
                .asymmetric_keys
                .upsert(key_id, key);
        }
        Ok(())
    }

    pub(crate) fn decrypt_data_with_symmetric_key(
        &self,
        key: Ids::Symmetric,
        data: &EncString,
    ) -> Result<Vec<u8>> {
        let key = self.get_symmetric_key(key)?;

        match (data, key) {
            (EncString::Aes256Cbc_B64 { iv, data }, SymmetricCryptoKey::Aes256CbcKey(key)) => {
                crate::aes::decrypt_aes256(iv, data.clone(), &key.enc_key)
            }
            (
                EncString::Aes256Cbc_HmacSha256_B64 { iv, mac, data },
                SymmetricCryptoKey::Aes256CbcHmacKey(key),
            ) => crate::aes::decrypt_aes256_hmac(iv, mac, data.clone(), &key.mac_key, &key.enc_key),
            _ => Err(CryptoError::InvalidKey),
        }
    }

    pub(crate) fn encrypt_data_with_symmetric_key(
        &self,
        key: Ids::Symmetric,
        data: &[u8],
    ) -> Result<EncString> {
        let key = self.get_symmetric_key(key)?;
        match key {
            SymmetricCryptoKey::Aes256CbcKey(_) => Err(CryptoError::OperationNotSupported(
                UnsupportedOperation::EncryptionNotImplementedForKey,
            )),
            SymmetricCryptoKey::Aes256CbcHmacKey(key) => EncString::encrypt_aes256_hmac(data, key),
            SymmetricCryptoKey::XChaCha20Poly1305Key(key) => {
                EncString::encrypt_xchacha20_poly1305(data, key)
            }
        }
    }
}

#[cfg(test)]
#[allow(deprecated)]
mod tests {
    use crate::{
        store::{tests::DataView, KeyStore},
        traits::tests::{TestIds, TestSymmKey},
        Decryptable, Encryptable, SymmetricCryptoKey,
    };

    #[test]
    fn test_set_keys_for_encryption() {
        let store: KeyStore<TestIds> = KeyStore::default();

        // Generate and insert a key
        let key_a0_id = TestSymmKey::A(0);
        let key_a0 = SymmetricCryptoKey::make_aes256_cbc_hmac_key();

        store
            .context_mut()
            .set_symmetric_key(TestSymmKey::A(0), key_a0.clone())
            .unwrap();

        assert!(store.context().has_symmetric_key(key_a0_id));

        // Encrypt some data with the key
        let data = DataView("Hello, World!".to_string(), key_a0_id);
        let _encrypted = data.encrypt(&mut store.context(), key_a0_id).unwrap();
    }

    #[test]
    fn test_key_encryption() {
        let store: KeyStore<TestIds> = KeyStore::default();

        let mut ctx = store.context();

        // Generate and insert a key
        let key_1_id = TestSymmKey::C(1);
        let key_1 = SymmetricCryptoKey::make_aes256_cbc_hmac_key();

        ctx.set_symmetric_key(key_1_id, key_1.clone()).unwrap();

        assert!(ctx.has_symmetric_key(key_1_id));

        // Generate and insert a new key
        let key_2_id = TestSymmKey::C(2);
        let key_2 = SymmetricCryptoKey::make_aes256_cbc_hmac_key();

        ctx.set_symmetric_key(key_2_id, key_2.clone()).unwrap();

        assert!(ctx.has_symmetric_key(key_2_id));

        // Encrypt the new key with the old key
        let key_2_enc = ctx.wrap_symmetric_key(key_1_id, key_2_id).unwrap();

        // Decrypt the new key with the old key in a different identifier
        let new_key_id = TestSymmKey::C(3);

        ctx.unwrap_symmetric_key(key_1_id, new_key_id, &key_2_enc)
            .unwrap();

        // Now `key_2_id` and `new_key_id` contain the same key, so we should be able to encrypt
        // with one and decrypt with the other

        let data = DataView("Hello, World!".to_string(), key_2_id);
        let encrypted = data.encrypt(&mut ctx, key_2_id).unwrap();

        let decrypted1 = encrypted.decrypt(&mut ctx, key_2_id).unwrap();
        let decrypted2 = encrypted.decrypt(&mut ctx, new_key_id).unwrap();

        // Assert that the decrypted data is the same
        assert_eq!(decrypted1.0, decrypted2.0);
    }
}<|MERGE_RESOLUTION|>--- conflicted
+++ resolved
@@ -157,27 +157,14 @@
     ///
     /// # Arguments
     ///
-<<<<<<< HEAD
-    /// * `wrapping_key` - The key id used to encrypt the `key_to_wrap`. It must already exist in
-    ///   the context
-    /// * `key_to_wrap` - The key id to encrypt. It must already exist in the context
+    /// * `wrapping_key` - The key id used to wrap(encrypt) the `key_to_wrap`. It must already exist
+    ///   in the context
+    /// * `key_to_wrap` - The key id to wrap. It must already exist in the context
     pub fn wrap_symmetric_key(
         &self,
         wrapping_key: Ids::Symmetric,
         key_to_wrap: Ids::Symmetric,
     ) -> Result<WrappedSymmetricKey> {
-        let key_to_wrap = self.get_symmetric_key(key_to_wrap)?;
-        let wrapping_key = self.get_symmetric_key(wrapping_key)?;
-        key_to_wrap.wrap_with(wrapping_key)
-=======
-    /// * `wrapping_key` - The key id used to wrap(encrypt) the `key_to_wrap`. It must already exist
-    ///   in the context
-    /// * `key_to_wrap` - The key id to wrap. It must already exist in the context
-    pub fn encrypt_symmetric_key_with_symmetric_key(
-        &self,
-        wrapping_key: Ids::Symmetric,
-        key_to_wrap: Ids::Symmetric,
-    ) -> Result<EncString> {
         use SymmetricCryptoKey::*;
 
         let wrapping_key_instance = self.get_symmetric_key(wrapping_key)?;
@@ -187,25 +174,26 @@
         // content format to be either octet stream, in case the wrapped key is a Aes256CbcHmacKey
         // or Aes256CbcKey, or by specifying the content format to be CoseKey, in case the
         // wrapped key is a XChaCha20Poly1305Key.
-        match (wrapping_key_instance, key_to_wrap_instance) {
-            (Aes256CbcHmacKey(_), Aes256CbcHmacKey(_) | Aes256CbcKey(_)) => self
-                .encrypt_data_with_symmetric_key(
-                    wrapping_key,
-                    key_to_wrap_instance.to_encoded().as_slice(),
-                ),
-            (XChaCha20Poly1305Key(_), Aes256CbcHmacKey(_) | Aes256CbcKey(_)) => {
-                // These keys should be represented as octet stream payloads in COSE
-                todo!()
-            }
-            (XChaCha20Poly1305Key(_), XChaCha20Poly1305Key(_)) => {
-                // These keys should be represented as CoseKey payloads in COSE
-                todo!()
-            }
-            _ => Err(CryptoError::OperationNotSupported(
-                UnsupportedOperation::EncryptionNotImplementedForKey,
-            )),
-        }
->>>>>>> 91b2465b
+        Ok(WrappedSymmetricKey::from(
+            match (wrapping_key_instance, key_to_wrap_instance) {
+                (Aes256CbcHmacKey(_), Aes256CbcHmacKey(_) | Aes256CbcKey(_)) => self
+                    .encrypt_data_with_symmetric_key(
+                        wrapping_key,
+                        key_to_wrap_instance.to_encoded().as_slice(),
+                    ),
+                (XChaCha20Poly1305Key(_), Aes256CbcHmacKey(_) | Aes256CbcKey(_)) => {
+                    // These keys should be represented as octet stream payloads in COSE
+                    todo!()
+                }
+                (XChaCha20Poly1305Key(_), XChaCha20Poly1305Key(_)) => {
+                    // These keys should be represented as CoseKey payloads in COSE
+                    todo!()
+                }
+                _ => Err(CryptoError::OperationNotSupported(
+                    UnsupportedOperation::EncryptionNotImplementedForKey,
+                )),
+            }?,
+        ))
     }
 
     /// Decapsulate a symmetric key into the context by using an already existing asymmetric key
