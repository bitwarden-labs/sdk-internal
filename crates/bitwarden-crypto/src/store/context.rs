use std::{
    cell::Cell,
    sync::{RwLockReadGuard, RwLockWriteGuard},
};

use zeroize::Zeroizing;

use super::KeyStoreInner;
use crate::{
    derive_shareable_key, error::UnsupportedOperation, store::backend::StoreBackend,
    AsymmetricCryptoKey, CryptoError, EncString, KeyId, KeyIds, Result, SymmetricCryptoKey,
    UnsignedSharedKey, WrappedSymmetricKey,
};

/// The context of a crypto operation using [super::KeyStore]
///
/// This will usually be accessed from an implementation of [crate::Decryptable] or
/// [crate::Encryptable], but can also be obtained through [super::KeyStore::context]
///
/// This context contains access to the user keys stored in the [super::KeyStore] (sometimes
/// referred to as `global keys`) and it also contains it's own individual secure backend for key
/// storage. Keys stored in this individual backend are usually referred to as `local keys`, they
/// will be cleared when this context goes out of scope and is dropped and they do not affect either
/// the global [super::KeyStore] or other instances of contexts.
///
/// This context-local storage is recommended for ephemeral and temporary keys that are decrypted
/// during the course of a decrypt/encrypt operation, but won't be used after the operation itself
/// is complete.
///
/// ```rust
/// # use bitwarden_crypto::*;
/// # key_ids! {
/// #     #[symmetric]
/// #     pub enum SymmKeyId {
/// #         User,
/// #         Local(&'static str),
/// #     }
/// #     #[asymmetric]
/// #     pub enum AsymmKeyId {
/// #         UserPrivate,
/// #     }
/// #     pub Ids => SymmKeyId, AsymmKeyId;
/// # }
/// struct Data {
///     key: WrappedSymmetricKey,
///     name: String,
/// }
/// # impl IdentifyKey<SymmKeyId> for Data {
/// #    fn key_identifier(&self) -> SymmKeyId {
/// #        SymmKeyId::User
/// #    }
/// # }
///
/// const LOCAL_KEY: SymmKeyId = SymmKeyId::Local("local_key_id");
///
/// impl Encryptable<Ids, SymmKeyId, EncString> for Data {
///     fn encrypt(&self, ctx: &mut KeyStoreContext<Ids>, key: SymmKeyId) -> Result<EncString, CryptoError> {
///         let local_key_id = ctx.unwrap_symmetric_key(key, LOCAL_KEY, &self.key)?;
///         self.name.encrypt(ctx, local_key_id)
///     }
/// }
/// ```
#[must_use]
pub struct KeyStoreContext<'a, Ids: KeyIds> {
    pub(super) global_keys: GlobalKeys<'a, Ids>,

    pub(super) local_symmetric_keys: Box<dyn StoreBackend<Ids::Symmetric>>,
    pub(super) local_asymmetric_keys: Box<dyn StoreBackend<Ids::Asymmetric>>,

    // Make sure the context is !Send & !Sync
    pub(super) _phantom: std::marker::PhantomData<(Cell<()>, RwLockReadGuard<'static, ()>)>,
}

/// A KeyStoreContext is usually limited to a read only access to the global keys,
/// which allows us to have multiple read only contexts at the same time and do multitheaded
/// encryption/decryption. We also have the option to create a read/write context, which allows us
/// to modify the global keys, but only allows one context at a time. This is controlled by a
/// [std::sync::RwLock] on the global keys, and this struct stores both types of guards.
pub(crate) enum GlobalKeys<'a, Ids: KeyIds> {
    ReadOnly(RwLockReadGuard<'a, KeyStoreInner<Ids>>),
    ReadWrite(RwLockWriteGuard<'a, KeyStoreInner<Ids>>),
}

impl<Ids: KeyIds> GlobalKeys<'_, Ids> {
    pub fn get(&self) -> &KeyStoreInner<Ids> {
        match self {
            GlobalKeys::ReadOnly(keys) => keys,
            GlobalKeys::ReadWrite(keys) => keys,
        }
    }

    pub fn get_mut(&mut self) -> Result<&mut KeyStoreInner<Ids>> {
        match self {
            GlobalKeys::ReadOnly(_) => Err(CryptoError::ReadOnlyKeyStore),
            GlobalKeys::ReadWrite(keys) => Ok(keys),
        }
    }
}

impl<Ids: KeyIds> KeyStoreContext<'_, Ids> {
    /// Clears all the local keys stored in this context
    /// This will not affect the global keys even if this context has write access.
    /// To clear the global keys, you need to use [super::KeyStore::clear] instead.
    pub fn clear_local(&mut self) {
        self.local_symmetric_keys.clear();
        self.local_asymmetric_keys.clear();
    }

    /// Remove all symmetric keys from the context for which the predicate returns false
    /// This will also remove the keys from the global store if this context has write access
    pub fn retain_symmetric_keys(&mut self, f: fn(Ids::Symmetric) -> bool) {
        if let Ok(keys) = self.global_keys.get_mut() {
            keys.symmetric_keys.retain(f);
        }
        self.local_symmetric_keys.retain(f);
    }

    /// Remove all asymmetric keys from the context for which the predicate returns false
    /// This will also remove the keys from the global store if this context has write access
    pub fn retain_asymmetric_keys(&mut self, f: fn(Ids::Asymmetric) -> bool) {
        if let Ok(keys) = self.global_keys.get_mut() {
            keys.asymmetric_keys.retain(f);
        }
        self.local_asymmetric_keys.retain(f);
    }

    // TODO: All these encrypt x key with x key look like they need to be made generic,
    // but I haven't found the best way to do that yet.

    /// Unwrap a symmetric key into the context by using an already existing symmetric key
    ///
    /// # Arguments
    ///
    /// * `wrapping_key` - The key id used to unwrap the `key_to_unwrap`. It must already exist in
    ///   the context
    /// * `new_key_id` - The key id where the decrypted key will be stored. If it already exists, it
    ///   will be overwritten
<<<<<<< HEAD
    /// * `key_to_unwrap` - The key to unwrap
=======
    /// * `encrypted_key` - The key to decrypt
>>>>>>> bc2f2033
    pub fn unwrap_symmetric_key(
        &mut self,
        wrapping_key: Ids::Symmetric,
        new_key_id: Ids::Symmetric,
        key_to_unwrap: &WrappedSymmetricKey,
    ) -> Result<Ids::Symmetric> {
        let wrapping_key = self.get_symmetric_key(wrapping_key)?;
        let unwrapped_key = key_to_unwrap.unwrap_with(wrapping_key)?;

        #[allow(deprecated)]
        self.set_symmetric_key(new_key_id, unwrapped_key)?;

        // Returning the new key identifier for convenience
        Ok(new_key_id)
    }

    /// Encrypt and return a symmetric key from the context by using an already existing symmetric
    /// key
    ///
    /// # Arguments
    ///
<<<<<<< HEAD
    /// * `wrapping_key` - The key id used to wrap(encrypt) the `key_to_wrap`. It must already exist
    ///   in the context
=======
    /// * `wrapping_key` - The key id used to wrap (encrypt) the `key_to_wrap`. It must already
    ///   exist in the context
>>>>>>> bc2f2033
    /// * `key_to_wrap` - The key id to wrap. It must already exist in the context
    pub fn wrap_symmetric_key(
        &self,
        wrapping_key: Ids::Symmetric,
        key_to_wrap: Ids::Symmetric,
<<<<<<< HEAD
    ) -> Result<WrappedSymmetricKey> {
=======
    ) -> Result<EncString> {
>>>>>>> bc2f2033
        use SymmetricCryptoKey::*;

        let wrapping_key_instance = self.get_symmetric_key(wrapping_key)?;
        let key_to_wrap_instance = self.get_symmetric_key(key_to_wrap)?;
<<<<<<< HEAD
        // Aes256CbcHmacKey can wrap keys by encrypting their byte serialization obtained using
        // SymmetricCryptoKey::to_encoded(). XChaCha20Poly1305Key need to specify the
        // content format to be either octet stream, in case the wrapped key is a Aes256CbcHmacKey
        // or Aes256CbcKey, or by specifying the content format to be CoseKey, in case the
        // wrapped key is a XChaCha20Poly1305Key.
        Ok(WrappedSymmetricKey::from(
            match (wrapping_key_instance, key_to_wrap_instance) {
                (Aes256CbcHmacKey(_), Aes256CbcHmacKey(_) | Aes256CbcKey(_)) => self
                    .encrypt_data_with_symmetric_key(
                        wrapping_key,
                        key_to_wrap_instance.to_encoded().as_slice(),
                    ),
                (XChaCha20Poly1305Key(_), Aes256CbcHmacKey(_) | Aes256CbcKey(_)) => {
                    // These keys should be represented as octet stream payloads in COSE
                    todo!()
                }
                (XChaCha20Poly1305Key(_), XChaCha20Poly1305Key(_)) => {
                    // These keys should be represented as CoseKey payloads in COSE
                    todo!()
                }
                _ => Err(CryptoError::OperationNotSupported(
                    UnsupportedOperation::EncryptionNotImplementedForKey,
                )),
            }?,
        ))
=======
        // `Aes256CbcHmacKey` can wrap keys by encrypting their byte serialization obtained using
        // `SymmetricCryptoKey::to_encoded()`. `XChaCha20Poly1305Key` need to specify the
        // content format to be either octet stream, in case the wrapped key is a Aes256CbcHmacKey
        // or `Aes256CbcKey`, or by specifying the content format to be CoseKey, in case the
        // wrapped key is a `XChaCha20Poly1305Key`.
        match (wrapping_key_instance, key_to_wrap_instance) {
            (Aes256CbcHmacKey(_), Aes256CbcHmacKey(_) | Aes256CbcKey(_)) => self
                .encrypt_data_with_symmetric_key(
                    wrapping_key,
                    key_to_wrap_instance.to_encoded().as_slice(),
                ),
            _ => Err(CryptoError::OperationNotSupported(
                UnsupportedOperation::EncryptionNotImplementedForKey,
            )),
        }
>>>>>>> bc2f2033
    }

    /// Decapsulate a symmetric key into the context by using an already existing asymmetric key
    ///
    /// # Arguments
    ///
    /// * `decapsulation_key` - The key id used to decrypt the `encrypted_key`. It must already
    ///   exist in the context
    /// * `new_key_id` - The key id where the decrypted key will be stored. If it already exists, it
    ///   will be overwritten
    /// * `encapsulated_shared_key` - The symmetric key to decrypt
    pub fn decapsulate_key_unsigned(
        &mut self,
        decapsulation_key: Ids::Asymmetric,
        new_key_id: Ids::Symmetric,
        encapsulated_shared_key: &UnsignedSharedKey,
    ) -> Result<Ids::Symmetric> {
        let decapsulation_key = self.get_asymmetric_key(decapsulation_key)?;
        let decapsulated_key =
            encapsulated_shared_key.decapsulate_key_unsigned(decapsulation_key)?;

        #[allow(deprecated)]
        self.set_symmetric_key(new_key_id, decapsulated_key)?;

        // Returning the new key identifier for convenience
        Ok(new_key_id)
    }

    /// Encapsulate and return a symmetric key from the context by using an already existing
    /// asymmetric key
    ///
    /// # Arguments
    ///
    /// * `encapsulation_key` - The key id used to encrypt the `encapsulated_key`. It must already
    ///   exist in the context
    /// * `shared_key` - The key id to encrypt. It must already exist in the context
    pub fn encapsulate_key_unsigned(
        &self,
        encapsulation_key: Ids::Asymmetric,
        shared_key: Ids::Symmetric,
    ) -> Result<UnsignedSharedKey> {
        UnsignedSharedKey::encapsulate_key_unsigned(
            self.get_symmetric_key(shared_key)?,
            self.get_asymmetric_key(encapsulation_key)?,
        )
    }

    /// Returns `true` if the context has a symmetric key with the given identifier
    pub fn has_symmetric_key(&self, key_id: Ids::Symmetric) -> bool {
        self.get_symmetric_key(key_id).is_ok()
    }

    /// Returns `true` if the context has an asymmetric key with the given identifier
    pub fn has_asymmetric_key(&self, key_id: Ids::Asymmetric) -> bool {
        self.get_asymmetric_key(key_id).is_ok()
    }

    /// Generate a new random symmetric key and store it in the context
    pub fn generate_symmetric_key(&mut self, key_id: Ids::Symmetric) -> Result<Ids::Symmetric> {
        let key = SymmetricCryptoKey::make_aes256_cbc_hmac_key();
        #[allow(deprecated)]
        self.set_symmetric_key(key_id, key)?;
        Ok(key_id)
    }

    /// Derive a shareable key using hkdf from secret and name and store it in the context.
    ///
    /// A specialized variant of this function was called `CryptoService.makeSendKey` in the
    /// Bitwarden `clients` repository.
    pub fn derive_shareable_key(
        &mut self,
        key_id: Ids::Symmetric,
        secret: Zeroizing<[u8; 16]>,
        name: &str,
        info: Option<&str>,
    ) -> Result<Ids::Symmetric> {
        #[allow(deprecated)]
        self.set_symmetric_key(
            key_id,
            SymmetricCryptoKey::Aes256CbcHmacKey(derive_shareable_key(secret, name, info)),
        )?;
        Ok(key_id)
    }

    #[deprecated(note = "This function should ideally never be used outside this crate")]
    pub fn dangerous_get_symmetric_key(
        &self,
        key_id: Ids::Symmetric,
    ) -> Result<&SymmetricCryptoKey> {
        self.get_symmetric_key(key_id)
    }

    #[deprecated(note = "This function should ideally never be used outside this crate")]
    pub fn dangerous_get_asymmetric_key(
        &self,
        key_id: Ids::Asymmetric,
    ) -> Result<&AsymmetricCryptoKey> {
        self.get_asymmetric_key(key_id)
    }

    fn get_symmetric_key(&self, key_id: Ids::Symmetric) -> Result<&SymmetricCryptoKey> {
        if key_id.is_local() {
            self.local_symmetric_keys.get(key_id)
        } else {
            self.global_keys.get().symmetric_keys.get(key_id)
        }
        .ok_or_else(|| crate::CryptoError::MissingKeyId(format!("{key_id:?}")))
    }

    fn get_asymmetric_key(&self, key_id: Ids::Asymmetric) -> Result<&AsymmetricCryptoKey> {
        if key_id.is_local() {
            self.local_asymmetric_keys.get(key_id)
        } else {
            self.global_keys.get().asymmetric_keys.get(key_id)
        }
        .ok_or_else(|| crate::CryptoError::MissingKeyId(format!("{key_id:?}")))
    }

    #[deprecated(note = "This function should ideally never be used outside this crate")]
    pub fn set_symmetric_key(
        &mut self,
        key_id: Ids::Symmetric,
        key: SymmetricCryptoKey,
    ) -> Result<()> {
        if key_id.is_local() {
            self.local_symmetric_keys.upsert(key_id, key);
        } else {
            self.global_keys
                .get_mut()?
                .symmetric_keys
                .upsert(key_id, key);
        }
        Ok(())
    }

    #[deprecated(note = "This function should ideally never be used outside this crate")]
    pub fn set_asymmetric_key(
        &mut self,
        key_id: Ids::Asymmetric,
        key: AsymmetricCryptoKey,
    ) -> Result<()> {
        if key_id.is_local() {
            self.local_asymmetric_keys.upsert(key_id, key);
        } else {
            self.global_keys
                .get_mut()?
                .asymmetric_keys
                .upsert(key_id, key);
        }
        Ok(())
    }

    pub(crate) fn decrypt_data_with_symmetric_key(
        &self,
        key: Ids::Symmetric,
        data: &EncString,
    ) -> Result<Vec<u8>> {
        let key = self.get_symmetric_key(key)?;

        match (data, key) {
            (EncString::Aes256Cbc_B64 { iv, data }, SymmetricCryptoKey::Aes256CbcKey(key)) => {
                crate::aes::decrypt_aes256(iv, data.clone(), &key.enc_key)
            }
            (
                EncString::Aes256Cbc_HmacSha256_B64 { iv, mac, data },
                SymmetricCryptoKey::Aes256CbcHmacKey(key),
            ) => crate::aes::decrypt_aes256_hmac(iv, mac, data.clone(), &key.mac_key, &key.enc_key),
            _ => Err(CryptoError::InvalidKey),
        }
    }

    pub(crate) fn encrypt_data_with_symmetric_key(
        &self,
        key: Ids::Symmetric,
        data: &[u8],
    ) -> Result<EncString> {
        let key = self.get_symmetric_key(key)?;
        match key {
            SymmetricCryptoKey::Aes256CbcKey(_) => Err(CryptoError::OperationNotSupported(
                UnsupportedOperation::EncryptionNotImplementedForKey,
            )),
            SymmetricCryptoKey::Aes256CbcHmacKey(key) => EncString::encrypt_aes256_hmac(data, key),
            SymmetricCryptoKey::XChaCha20Poly1305Key(key) => {
                EncString::encrypt_xchacha20_poly1305(data, key)
            }
        }
    }
}

#[cfg(test)]
#[allow(deprecated)]
mod tests {
    use crate::{
        store::{tests::DataView, KeyStore},
        traits::tests::{TestIds, TestSymmKey},
        Decryptable, Encryptable, SymmetricCryptoKey,
    };

    #[test]
    fn test_set_keys_for_encryption() {
        let store: KeyStore<TestIds> = KeyStore::default();

        // Generate and insert a key
        let key_a0_id = TestSymmKey::A(0);
        let key_a0 = SymmetricCryptoKey::make_aes256_cbc_hmac_key();

        store
            .context_mut()
            .set_symmetric_key(TestSymmKey::A(0), key_a0.clone())
            .unwrap();

        assert!(store.context().has_symmetric_key(key_a0_id));

        // Encrypt some data with the key
        let data = DataView("Hello, World!".to_string(), key_a0_id);
        let _encrypted = data.encrypt(&mut store.context(), key_a0_id).unwrap();
    }

    #[test]
    fn test_key_encryption() {
        let store: KeyStore<TestIds> = KeyStore::default();

        let mut ctx = store.context();

        // Generate and insert a key
        let key_1_id = TestSymmKey::C(1);
        let key_1 = SymmetricCryptoKey::make_aes256_cbc_hmac_key();

        ctx.set_symmetric_key(key_1_id, key_1.clone()).unwrap();

        assert!(ctx.has_symmetric_key(key_1_id));

        // Generate and insert a new key
        let key_2_id = TestSymmKey::C(2);
        let key_2 = SymmetricCryptoKey::make_aes256_cbc_hmac_key();

        ctx.set_symmetric_key(key_2_id, key_2.clone()).unwrap();

        assert!(ctx.has_symmetric_key(key_2_id));

        // Encrypt the new key with the old key
        let key_2_enc = ctx.wrap_symmetric_key(key_1_id, key_2_id).unwrap();

        // Decrypt the new key with the old key in a different identifier
        let new_key_id = TestSymmKey::C(3);

        ctx.unwrap_symmetric_key(key_1_id, new_key_id, &key_2_enc)
            .unwrap();

        // Now `key_2_id` and `new_key_id` contain the same key, so we should be able to encrypt
        // with one and decrypt with the other

        let data = DataView("Hello, World!".to_string(), key_2_id);
        let encrypted = data.encrypt(&mut ctx, key_2_id).unwrap();

        let decrypted1 = encrypted.decrypt(&mut ctx, key_2_id).unwrap();
        let decrypted2 = encrypted.decrypt(&mut ctx, new_key_id).unwrap();

        // Assert that the decrypted data is the same
        assert_eq!(decrypted1.0, decrypted2.0);
    }
}<|MERGE_RESOLUTION|>--- conflicted
+++ resolved
@@ -135,11 +135,7 @@
     ///   the context
     /// * `new_key_id` - The key id where the decrypted key will be stored. If it already exists, it
     ///   will be overwritten
-<<<<<<< HEAD
-    /// * `key_to_unwrap` - The key to unwrap
-=======
-    /// * `encrypted_key` - The key to decrypt
->>>>>>> bc2f2033
+    /// * `key_to_unwrap` - The key to decrypt
     pub fn unwrap_symmetric_key(
         &mut self,
         wrapping_key: Ids::Symmetric,
@@ -161,54 +157,18 @@
     ///
     /// # Arguments
     ///
-<<<<<<< HEAD
-    /// * `wrapping_key` - The key id used to wrap(encrypt) the `key_to_wrap`. It must already exist
-    ///   in the context
-=======
     /// * `wrapping_key` - The key id used to wrap (encrypt) the `key_to_wrap`. It must already
     ///   exist in the context
->>>>>>> bc2f2033
     /// * `key_to_wrap` - The key id to wrap. It must already exist in the context
     pub fn wrap_symmetric_key(
         &self,
         wrapping_key: Ids::Symmetric,
         key_to_wrap: Ids::Symmetric,
-<<<<<<< HEAD
     ) -> Result<WrappedSymmetricKey> {
-=======
-    ) -> Result<EncString> {
->>>>>>> bc2f2033
         use SymmetricCryptoKey::*;
 
         let wrapping_key_instance = self.get_symmetric_key(wrapping_key)?;
         let key_to_wrap_instance = self.get_symmetric_key(key_to_wrap)?;
-<<<<<<< HEAD
-        // Aes256CbcHmacKey can wrap keys by encrypting their byte serialization obtained using
-        // SymmetricCryptoKey::to_encoded(). XChaCha20Poly1305Key need to specify the
-        // content format to be either octet stream, in case the wrapped key is a Aes256CbcHmacKey
-        // or Aes256CbcKey, or by specifying the content format to be CoseKey, in case the
-        // wrapped key is a XChaCha20Poly1305Key.
-        Ok(WrappedSymmetricKey::from(
-            match (wrapping_key_instance, key_to_wrap_instance) {
-                (Aes256CbcHmacKey(_), Aes256CbcHmacKey(_) | Aes256CbcKey(_)) => self
-                    .encrypt_data_with_symmetric_key(
-                        wrapping_key,
-                        key_to_wrap_instance.to_encoded().as_slice(),
-                    ),
-                (XChaCha20Poly1305Key(_), Aes256CbcHmacKey(_) | Aes256CbcKey(_)) => {
-                    // These keys should be represented as octet stream payloads in COSE
-                    todo!()
-                }
-                (XChaCha20Poly1305Key(_), XChaCha20Poly1305Key(_)) => {
-                    // These keys should be represented as CoseKey payloads in COSE
-                    todo!()
-                }
-                _ => Err(CryptoError::OperationNotSupported(
-                    UnsupportedOperation::EncryptionNotImplementedForKey,
-                )),
-            }?,
-        ))
-=======
         // `Aes256CbcHmacKey` can wrap keys by encrypting their byte serialization obtained using
         // `SymmetricCryptoKey::to_encoded()`. `XChaCha20Poly1305Key` need to specify the
         // content format to be either octet stream, in case the wrapped key is a Aes256CbcHmacKey
@@ -219,12 +179,13 @@
                 .encrypt_data_with_symmetric_key(
                     wrapping_key,
                     key_to_wrap_instance.to_encoded().as_slice(),
-                ),
+                )
+                .map_err(|_| CryptoError::InvalidKey)
+                .map(WrappedSymmetricKey::from),
             _ => Err(CryptoError::OperationNotSupported(
                 UnsupportedOperation::EncryptionNotImplementedForKey,
             )),
         }
->>>>>>> bc2f2033
     }
 
     /// Decapsulate a symmetric key into the context by using an already existing asymmetric key
