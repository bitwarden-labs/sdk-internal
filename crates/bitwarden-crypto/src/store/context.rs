use std::{
    cell::Cell,
    sync::{RwLockReadGuard, RwLockWriteGuard},
};

use serde::Serialize;
use zeroize::Zeroizing;

use super::KeyStoreInner;
use crate::{
    derive_shareable_key, error::UnsupportedOperation, signing, store::backend::StoreBackend,
    AsymmetricCryptoKey, BitwardenLegacyKeyBytes, ContentFormat, CryptoError, EncString, KeyId,
<<<<<<< HEAD
    KeyIds, LocalId, Result, Signature, SignatureAlgorithm, SignedObject, SignedPublicKey,
    SignedPublicKeyMessage, SigningKey, SymmetricCryptoKey, UnsignedSharedKey,
=======
    KeyIds, PublicKeyEncryptionAlgorithm, Result, RotatedUserKeys, Signature, SignatureAlgorithm,
    SignedObject, SignedPublicKey, SignedPublicKeyMessage, SigningKey, SymmetricCryptoKey,
    UnsignedSharedKey,
>>>>>>> aaae971f
};

/// The context of a crypto operation using [super::KeyStore]
///
/// This will usually be accessed from an implementation of [crate::Decryptable] or
/// [crate::CompositeEncryptable], [crate::PrimitiveEncryptable],
/// but can also be obtained
/// through [super::KeyStore::context]
///
/// This context contains access to the user keys stored in the [super::KeyStore] (sometimes
/// referred to as `global keys`) and it also contains it's own individual secure backend for key
/// storage. Keys stored in this individual backend are usually referred to as `local keys`, they
/// will be cleared when this context goes out of scope and is dropped and they do not affect either
/// the global [super::KeyStore] or other instances of contexts.
///
/// This context-local storage is recommended for ephemeral and temporary keys that are decrypted
/// during the course of a decrypt/encrypt operation, but won't be used after the operation itself
/// is complete.
///
/// ```rust
/// # use bitwarden_crypto::*;
/// # key_ids! {
/// #     #[symmetric]
/// #     pub enum SymmKeyId {
/// #         User,
/// #         #[local]
/// #         Local(LocalId),
/// #     }
/// #     #[asymmetric]
/// #     pub enum AsymmKeyId {
/// #         UserPrivate,
/// #         #[local]
/// #         Local(LocalId),
/// #     }
/// #     #[signing]
/// #     pub enum SigningKeyId {
/// #         UserSigning,
/// #         #[local]
/// #         Local(LocalId),
/// #     }
/// #     pub Ids => SymmKeyId, AsymmKeyId, SigningKeyId;
/// # }
/// struct Data {
///     key: EncString,
///     name: String,
/// }
/// # impl IdentifyKey<SymmKeyId> for Data {
/// #    fn key_identifier(&self) -> SymmKeyId {
/// #        SymmKeyId::User
/// #    }
/// # }
///
///
/// impl CompositeEncryptable<Ids, SymmKeyId, EncString> for Data {
///     fn encrypt_composite(&self, ctx: &mut KeyStoreContext<Ids>, key: SymmKeyId) -> Result<EncString, CryptoError> {
///         let local_key_id = ctx.unwrap_symmetric_key(key, &self.key)?;
///         self.name.encrypt(ctx, local_key_id)
///     }
/// }
/// ```
#[must_use]
pub struct KeyStoreContext<'a, Ids: KeyIds> {
    pub(super) global_keys: GlobalKeys<'a, Ids>,

    pub(super) local_symmetric_keys: Box<dyn StoreBackend<Ids::Symmetric>>,
    pub(super) local_asymmetric_keys: Box<dyn StoreBackend<Ids::Asymmetric>>,
    pub(super) local_signing_keys: Box<dyn StoreBackend<Ids::Signing>>,

    // Make sure the context is !Send & !Sync
    pub(super) _phantom: std::marker::PhantomData<(Cell<()>, RwLockReadGuard<'static, ()>)>,
}

/// A KeyStoreContext is usually limited to a read only access to the global keys,
/// which allows us to have multiple read only contexts at the same time and do multitheaded
/// encryption/decryption. We also have the option to create a read/write context, which allows us
/// to modify the global keys, but only allows one context at a time. This is controlled by a
/// [std::sync::RwLock] on the global keys, and this struct stores both types of guards.
pub(crate) enum GlobalKeys<'a, Ids: KeyIds> {
    ReadOnly(RwLockReadGuard<'a, KeyStoreInner<Ids>>),
    ReadWrite(RwLockWriteGuard<'a, KeyStoreInner<Ids>>),
}

impl<Ids: KeyIds> GlobalKeys<'_, Ids> {
    pub fn get(&self) -> &KeyStoreInner<Ids> {
        match self {
            GlobalKeys::ReadOnly(keys) => keys,
            GlobalKeys::ReadWrite(keys) => keys,
        }
    }

    pub fn get_mut(&mut self) -> Result<&mut KeyStoreInner<Ids>> {
        match self {
            GlobalKeys::ReadOnly(_) => Err(CryptoError::ReadOnlyKeyStore),
            GlobalKeys::ReadWrite(keys) => Ok(keys),
        }
    }
}

impl<Ids: KeyIds> KeyStoreContext<'_, Ids> {
    /// Clears all the local keys stored in this context
    /// This will not affect the global keys even if this context has write access.
    /// To clear the global keys, you need to use [super::KeyStore::clear] instead.
    pub fn clear_local(&mut self) {
        self.local_symmetric_keys.clear();
        self.local_asymmetric_keys.clear();
        self.local_signing_keys.clear();
    }

    /// Remove all symmetric keys from the context for which the predicate returns false
    /// This will also remove the keys from the global store if this context has write access
    pub fn retain_symmetric_keys(&mut self, f: fn(Ids::Symmetric) -> bool) {
        if let Ok(keys) = self.global_keys.get_mut() {
            keys.symmetric_keys.retain(f);
        }
        self.local_symmetric_keys.retain(f);
    }

    /// Remove all asymmetric keys from the context for which the predicate returns false
    /// This will also remove the keys from the global store if this context has write access
    pub fn retain_asymmetric_keys(&mut self, f: fn(Ids::Asymmetric) -> bool) {
        if let Ok(keys) = self.global_keys.get_mut() {
            keys.asymmetric_keys.retain(f);
        }
        self.local_asymmetric_keys.retain(f);
    }

    // TODO: All these encrypt x key with x key look like they need to be made generic,
    // but I haven't found the best way to do that yet.

    /// Decrypt a symmetric key into the context by using an already existing symmetric key
    ///
    /// # Arguments
    ///
    /// * `wrapping_key` - The key id used to decrypt the `wrapped_key`. It must already exist in
    ///   the context
    /// * `new_key_id` - The key id where the decrypted key will be stored. If it already exists, it
    ///   will be overwritten
    /// * `wrapped_key` - The key to decrypt
    pub fn unwrap_symmetric_key(
        &mut self,
        wrapping_key: Ids::Symmetric,
        wrapped_key: &EncString,
    ) -> Result<Ids::Symmetric> {
        let wrapping_key = self.get_symmetric_key(wrapping_key)?;

        let key = match (wrapped_key, wrapping_key) {
            (EncString::Aes256Cbc_B64 { iv, data }, SymmetricCryptoKey::Aes256CbcKey(key)) => {
                SymmetricCryptoKey::try_from(&BitwardenLegacyKeyBytes::from(
                    crate::aes::decrypt_aes256(iv, data.clone(), &key.enc_key)?,
                ))?
            }
            (
                EncString::Aes256Cbc_HmacSha256_B64 { iv, mac, data },
                SymmetricCryptoKey::Aes256CbcHmacKey(key),
            ) => SymmetricCryptoKey::try_from(&BitwardenLegacyKeyBytes::from(
                crate::aes::decrypt_aes256_hmac(iv, mac, data.clone(), &key.mac_key, &key.enc_key)?,
            ))?,
            (
                EncString::Cose_Encrypt0_B64 { data },
                SymmetricCryptoKey::XChaCha20Poly1305Key(key),
            ) => {
                let (content_bytes, content_format) =
                    crate::cose::decrypt_xchacha20_poly1305(data, key)?;
                match content_format {
                    ContentFormat::BitwardenLegacyKey => {
                        SymmetricCryptoKey::try_from(&BitwardenLegacyKeyBytes::from(content_bytes))?
                    }
                    ContentFormat::CoseKey => SymmetricCryptoKey::try_from_cose(&content_bytes)?,
                    _ => return Err(CryptoError::InvalidKey),
                }
            }
            _ => return Err(CryptoError::InvalidKey),
        };

        let new_key_id = Ids::Symmetric::new_local(LocalId::new());

        #[allow(deprecated)]
        self.set_symmetric_key(new_key_id, key)?;

        // Returning the new key identifier for convenience
        Ok(new_key_id)
    }

    /// Encrypt and return a symmetric key from the context by using an already existing symmetric
    /// key
    ///
    /// # Arguments
    ///
    /// * `wrapping_key` - The key id used to wrap (encrypt) the `key_to_wrap`. It must already
    ///   exist in the context
    /// * `key_to_wrap` - The key id to wrap. It must already exist in the context
    pub fn wrap_symmetric_key(
        &self,
        wrapping_key: Ids::Symmetric,
        key_to_wrap: Ids::Symmetric,
    ) -> Result<EncString> {
        use SymmetricCryptoKey::*;

        let wrapping_key_instance = self.get_symmetric_key(wrapping_key)?;
        let key_to_wrap_instance = self.get_symmetric_key(key_to_wrap)?;
        // `Aes256CbcHmacKey` can wrap keys by encrypting their byte serialization obtained using
        // `SymmetricCryptoKey::to_encoded()`. `XChaCha20Poly1305Key` need to specify the
        // content format to be either octet stream, in case the wrapped key is a Aes256CbcHmacKey
        // or `Aes256CbcKey`, or by specifying the content format to be CoseKey, in case the
        // wrapped key is a `XChaCha20Poly1305Key`.
        match (wrapping_key_instance, key_to_wrap_instance) {
            (
                Aes256CbcHmacKey(_),
                Aes256CbcHmacKey(_) | Aes256CbcKey(_) | XChaCha20Poly1305Key(_),
            ) => self.encrypt_data_with_symmetric_key(
                wrapping_key,
                key_to_wrap_instance
                    .to_encoded()
                    .as_ref()
                    .to_vec()
                    .as_slice(),
                ContentFormat::BitwardenLegacyKey,
            ),
            (XChaCha20Poly1305Key(_), _) => {
                let encoded = key_to_wrap_instance.to_encoded_raw();
                let content_format = encoded.content_format();
                self.encrypt_data_with_symmetric_key(
                    wrapping_key,
                    Into::<Vec<u8>>::into(encoded).as_slice(),
                    content_format,
                )
            }
            _ => Err(CryptoError::OperationNotSupported(
                UnsupportedOperation::EncryptionNotImplementedForKey,
            )),
        }
    }

    /// Decapsulate a symmetric key into the context by using an already existing asymmetric key
    ///
    /// # Arguments
    ///
    /// * `decapsulation_key` - The key id used to decrypt the `encrypted_key`. It must already
    ///   exist in the context
    /// * `new_key_id` - The key id where the decrypted key will be stored. If it already exists, it
    ///   will be overwritten
    /// * `encapsulated_shared_key` - The symmetric key to decrypt
    pub fn decapsulate_key_unsigned(
        &mut self,
        decapsulation_key: Ids::Asymmetric,
        new_key_id: Ids::Symmetric,
        encapsulated_shared_key: &UnsignedSharedKey,
    ) -> Result<Ids::Symmetric> {
        let decapsulation_key = self.get_asymmetric_key(decapsulation_key)?;
        let decapsulated_key =
            encapsulated_shared_key.decapsulate_key_unsigned(decapsulation_key)?;

        #[allow(deprecated)]
        self.set_symmetric_key(new_key_id, decapsulated_key)?;

        // Returning the new key identifier for convenience
        Ok(new_key_id)
    }

    /// Encapsulate and return a symmetric key from the context by using an already existing
    /// asymmetric key
    ///
    /// # Arguments
    ///
    /// * `encapsulation_key` - The key id used to encrypt the `encapsulated_key`. It must already
    ///   exist in the context
    /// * `shared_key` - The key id to encrypt. It must already exist in the context
    pub fn encapsulate_key_unsigned(
        &self,
        encapsulation_key: Ids::Asymmetric,
        shared_key: Ids::Symmetric,
    ) -> Result<UnsignedSharedKey> {
        UnsignedSharedKey::encapsulate_key_unsigned(
            self.get_symmetric_key(shared_key)?,
            &self.get_asymmetric_key(encapsulation_key)?.to_public_key(),
        )
    }

    /// Returns `true` if the context has a symmetric key with the given identifier
    pub fn has_symmetric_key(&self, key_id: Ids::Symmetric) -> bool {
        self.get_symmetric_key(key_id).is_ok()
    }

    /// Returns `true` if the context has an asymmetric key with the given identifier
    pub fn has_asymmetric_key(&self, key_id: Ids::Asymmetric) -> bool {
        self.get_asymmetric_key(key_id).is_ok()
    }

    /// Returns `true` if the context has a signing key with the given identifier
    pub fn has_signing_key(&self, key_id: Ids::Signing) -> bool {
        self.get_signing_key(key_id).is_ok()
    }

    /// Generate a new random symmetric key and store it in the context
    pub fn generate_symmetric_key(&mut self) -> Result<Ids::Symmetric> {
        self.add_local_symmetric_key(SymmetricCryptoKey::make_aes256_cbc_hmac_key())
    }

    /// Generate a new random xchacha20-poly1305 symmetric key and store it in the context
    #[cfg(test)]
    pub(crate) fn make_cose_symmetric_key(
        &mut self,
        key_id: Ids::Symmetric,
    ) -> Result<Ids::Symmetric> {
        let key = SymmetricCryptoKey::make_xchacha20_poly1305_key();
        #[allow(deprecated)]
        self.set_symmetric_key(key_id, key)?;
        Ok(key_id)
    }

    /// Makes a new asymmetric encryption key using the current default algorithm, and stores it in
    /// the context
    pub fn make_asymmetric_key(&mut self, key_id: Ids::Asymmetric) -> Result<Ids::Asymmetric> {
        let key = AsymmetricCryptoKey::make(PublicKeyEncryptionAlgorithm::RsaOaepSha1);
        #[allow(deprecated)]
        self.set_asymmetric_key(key_id, key)?;
        Ok(key_id)
    }

    /// Generate a new signature key using the current default algorithm, and store it in the
    /// context
    pub fn make_signing_key(&mut self) -> Result<Ids::Signing> {
        self.add_local_signing_key(SigningKey::make(SignatureAlgorithm::default_algorithm()))
    }

    /// Derive a shareable key using hkdf from secret and name and store it in the context.
    ///
    /// A specialized variant of this function was called `CryptoService.makeSendKey` in the
    /// Bitwarden `clients` repository.
    pub fn derive_shareable_key(
        &mut self,
        secret: Zeroizing<[u8; 16]>,
        name: &str,
        info: Option<&str>,
    ) -> Result<Ids::Symmetric> {
        let key_id = Ids::Symmetric::new_local(LocalId::new());
        #[allow(deprecated)]
        self.set_symmetric_key(
            key_id,
            SymmetricCryptoKey::Aes256CbcHmacKey(derive_shareable_key(secret, name, info)),
        )?;
        Ok(key_id)
    }

    #[deprecated(note = "This function should ideally never be used outside this crate")]
    #[allow(missing_docs)]
    pub fn dangerous_get_symmetric_key(
        &self,
        key_id: Ids::Symmetric,
    ) -> Result<&SymmetricCryptoKey> {
        self.get_symmetric_key(key_id)
    }

    #[deprecated(note = "This function should ideally never be used outside this crate")]
    #[allow(missing_docs)]
    pub fn dangerous_get_asymmetric_key(
        &self,
        key_id: Ids::Asymmetric,
    ) -> Result<&AsymmetricCryptoKey> {
        self.get_asymmetric_key(key_id)
    }

    /// Makes a signed public key from an asymmetric private key and signing key stored in context.
    /// Signing a public key asserts ownership, and makes the claim to other users that if they want
    /// to share with you, they can use this public key.
    pub fn make_signed_public_key(
        &self,
        private_key_id: Ids::Asymmetric,
        signing_key_id: Ids::Signing,
    ) -> Result<SignedPublicKey> {
        let public_key = self.get_asymmetric_key(private_key_id)?.to_public_key();
        let signing_key = self.get_signing_key(signing_key_id)?;
        let signed_public_key =
            SignedPublicKeyMessage::from_public_key(&public_key)?.sign(signing_key)?;
        Ok(signed_public_key)
    }

    fn get_symmetric_key(&self, key_id: Ids::Symmetric) -> Result<&SymmetricCryptoKey> {
        if key_id.is_local() {
            self.local_symmetric_keys.get(key_id)
        } else {
            self.global_keys.get().symmetric_keys.get(key_id)
        }
        .ok_or_else(|| crate::CryptoError::MissingKeyId(format!("{key_id:?}")))
    }

    pub(super) fn get_asymmetric_key(
        &self,
        key_id: Ids::Asymmetric,
    ) -> Result<&AsymmetricCryptoKey> {
        if key_id.is_local() {
            self.local_asymmetric_keys.get(key_id)
        } else {
            self.global_keys.get().asymmetric_keys.get(key_id)
        }
        .ok_or_else(|| crate::CryptoError::MissingKeyId(format!("{key_id:?}")))
    }

    pub(super) fn get_signing_key(&self, key_id: Ids::Signing) -> Result<&SigningKey> {
        if key_id.is_local() {
            self.local_signing_keys.get(key_id)
        } else {
            self.global_keys.get().signing_keys.get(key_id)
        }
        .ok_or_else(|| crate::CryptoError::MissingKeyId(format!("{key_id:?}")))
    }

    #[deprecated(note = "This function should ideally never be used outside this crate")]
    #[allow(missing_docs)]
    pub fn set_symmetric_key(
        &mut self,
        key_id: Ids::Symmetric,
        key: SymmetricCryptoKey,
    ) -> Result<()> {
        if key_id.is_local() {
            self.local_symmetric_keys.upsert(key_id, key);
        } else {
            self.global_keys
                .get_mut()?
                .symmetric_keys
                .upsert(key_id, key);
        }
        Ok(())
    }

    /// Add a new symmetric key to the local context, returning a new unique identifier for it.
    pub fn add_local_symmetric_key(&mut self, key: SymmetricCryptoKey) -> Result<Ids::Symmetric> {
        let key_id = Ids::Symmetric::new_local(LocalId::new());
        self.local_symmetric_keys.upsert(key_id, key);
        Ok(key_id)
    }

    #[deprecated(note = "This function should ideally never be used outside this crate")]
    #[allow(missing_docs)]
    pub fn set_asymmetric_key(
        &mut self,
        key_id: Ids::Asymmetric,
        key: AsymmetricCryptoKey,
    ) -> Result<()> {
        if key_id.is_local() {
            self.local_asymmetric_keys.upsert(key_id, key);
        } else {
            self.global_keys
                .get_mut()?
                .asymmetric_keys
                .upsert(key_id, key);
        }
        Ok(())
    }

    /// Sets a signing key in the context
    #[deprecated(note = "This function should ideally never be used outside this crate")]
    pub fn set_signing_key(&mut self, key_id: Ids::Signing, key: SigningKey) -> Result<()> {
        if key_id.is_local() {
            self.local_signing_keys.upsert(key_id, key);
        } else {
            self.global_keys.get_mut()?.signing_keys.upsert(key_id, key);
        }
        Ok(())
    }

    /// Add a new signing key to the local context, returning a new unique identifier for it.
    pub fn add_local_signing_key(&mut self, key: SigningKey) -> Result<Ids::Signing> {
        let key_id = Ids::Signing::new_local(LocalId::new());
        self.local_signing_keys.upsert(key_id, key);
        Ok(key_id)
    }

    pub(crate) fn decrypt_data_with_symmetric_key(
        &self,
        key: Ids::Symmetric,
        data: &EncString,
    ) -> Result<Vec<u8>> {
        let key = self.get_symmetric_key(key)?;

        match (data, key) {
            (EncString::Aes256Cbc_B64 { iv, data }, SymmetricCryptoKey::Aes256CbcKey(key)) => {
                crate::aes::decrypt_aes256(iv, data.clone(), &key.enc_key)
            }
            (
                EncString::Aes256Cbc_HmacSha256_B64 { iv, mac, data },
                SymmetricCryptoKey::Aes256CbcHmacKey(key),
            ) => crate::aes::decrypt_aes256_hmac(iv, mac, data.clone(), &key.mac_key, &key.enc_key),
            (
                EncString::Cose_Encrypt0_B64 { data },
                SymmetricCryptoKey::XChaCha20Poly1305Key(key),
            ) => {
                let (data, _) = crate::cose::decrypt_xchacha20_poly1305(data, key)?;
                Ok(data)
            }
            _ => Err(CryptoError::InvalidKey),
        }
    }

    pub(crate) fn encrypt_data_with_symmetric_key(
        &self,
        key: Ids::Symmetric,
        data: &[u8],
        content_format: ContentFormat,
    ) -> Result<EncString> {
        let key = self.get_symmetric_key(key)?;
        match key {
            SymmetricCryptoKey::Aes256CbcKey(_) => Err(CryptoError::OperationNotSupported(
                UnsupportedOperation::EncryptionNotImplementedForKey,
            )),
            SymmetricCryptoKey::Aes256CbcHmacKey(key) => EncString::encrypt_aes256_hmac(data, key),
            SymmetricCryptoKey::XChaCha20Poly1305Key(key) => {
                EncString::encrypt_xchacha20_poly1305(data, key, content_format)
            }
        }
    }

    /// Signs the given data using the specified signing key, for the given
    /// [crate::SigningNamespace] and returns the signature and the serialized message. See
    /// [crate::SigningKey::sign]
    pub fn sign<Message: Serialize>(
        &self,
        key: Ids::Signing,
        message: &Message,
        namespace: &crate::SigningNamespace,
    ) -> Result<SignedObject> {
        self.get_signing_key(key)?.sign(message, namespace)
    }

    /// Signs the given data using the specified signing key, for the given
    /// [crate::SigningNamespace] and returns the signature and the serialized message. See
    /// [crate::SigningKey::sign_detached]
    #[allow(unused)]
    pub(crate) fn sign_detached<Message: Serialize>(
        &self,
        key: Ids::Signing,
        message: &Message,
        namespace: &crate::SigningNamespace,
    ) -> Result<(Signature, signing::SerializedMessage)> {
        self.get_signing_key(key)?.sign_detached(message, namespace)
    }

    /// Re-encrypts the user's keys with the provided symmetric key for a v2 user.
    pub fn dangerous_get_v2_rotated_account_keys(
        &self,
        current_user_private_key_id: Ids::Asymmetric,
        current_user_signing_key_id: Ids::Signing,
    ) -> Result<RotatedUserKeys> {
        crate::dangerous_get_v2_rotated_account_keys(
            current_user_private_key_id,
            current_user_signing_key_id,
            self,
        )
    }
}

#[cfg(test)]
#[allow(deprecated)]
mod tests {
    use serde::{Deserialize, Serialize};

    use crate::{
        store::{
            tests::{Data, DataView},
            KeyStore,
        },
<<<<<<< HEAD
        traits::tests::{TestIds, TestSigningKey, TestSymmKey},
        CompositeEncryptable, CryptoError, Decryptable, LocalId, SignatureAlgorithm, SigningKey,
        SigningNamespace, SymmetricCryptoKey,
=======
        traits::tests::{TestAsymmKey, TestIds, TestSigningKey, TestSymmKey},
        AsymmetricCryptoKey, AsymmetricPublicCryptoKey, CompositeEncryptable, CoseKeyBytes,
        CoseSerializable, CryptoError, Decryptable, KeyDecryptable, Pkcs8PrivateKeyBytes,
        PublicKeyEncryptionAlgorithm, SignatureAlgorithm, SigningKey, SigningNamespace,
        SymmetricCryptoKey,
>>>>>>> aaae971f
    };

    #[test]
    fn test_set_signing_key() {
        let store: KeyStore<TestIds> = KeyStore::default();

        // Generate and insert a key
        let key_a0_id = TestSigningKey::A(0);
        let key_a0 = SigningKey::make(SignatureAlgorithm::Ed25519);
        store
            .context_mut()
            .set_signing_key(key_a0_id, key_a0)
            .unwrap();
    }

    #[test]
    fn test_set_keys_for_encryption() {
        let store: KeyStore<TestIds> = KeyStore::default();

        // Generate and insert a key
        let key_a0_id = TestSymmKey::A(0);
        let key_a0 = SymmetricCryptoKey::make_aes256_cbc_hmac_key();

        store
            .context_mut()
            .set_symmetric_key(TestSymmKey::A(0), key_a0.clone())
            .unwrap();

        assert!(store.context().has_symmetric_key(key_a0_id));

        // Encrypt some data with the key
        let data = DataView("Hello, World!".to_string(), key_a0_id);
        let _encrypted: Data = data
            .encrypt_composite(&mut store.context(), key_a0_id)
            .unwrap();
    }

    #[test]
    fn test_key_encryption() {
        let store: KeyStore<TestIds> = KeyStore::default();
        let local = LocalId::new();

        let mut ctx = store.context();

        // Generate and insert a key
        let key_1_id = TestSymmKey::C(local);
        let key_1 = SymmetricCryptoKey::make_aes256_cbc_hmac_key();

        ctx.set_symmetric_key(key_1_id, key_1.clone()).unwrap();

        assert!(ctx.has_symmetric_key(key_1_id));

        // Generate and insert a new key
        let key_2_id = TestSymmKey::C(local);
        let key_2 = SymmetricCryptoKey::make_aes256_cbc_hmac_key();

        ctx.set_symmetric_key(key_2_id, key_2.clone()).unwrap();

        assert!(ctx.has_symmetric_key(key_2_id));

        // Encrypt the new key with the old key
        let key_2_enc = ctx.wrap_symmetric_key(key_1_id, key_2_id).unwrap();

        // Decrypt the new key with the old key in a different identifier
        let new_key_id = ctx.unwrap_symmetric_key(key_1_id, &key_2_enc).unwrap();

        // Now `key_2_id` and `new_key_id` contain the same key, so we should be able to encrypt
        // with one and decrypt with the other

        let data = DataView("Hello, World!".to_string(), key_2_id);
        let encrypted = data.encrypt_composite(&mut ctx, key_2_id).unwrap();

        let decrypted1 = encrypted.decrypt(&mut ctx, key_2_id).unwrap();
        let decrypted2 = encrypted.decrypt(&mut ctx, new_key_id).unwrap();

        // Assert that the decrypted data is the same
        assert_eq!(decrypted1.0, decrypted2.0);
    }

    #[test]
    fn test_wrap_unwrap() {
        let store: KeyStore<TestIds> = KeyStore::default();
        let mut ctx = store.context_mut();

        // Aes256 CBC HMAC keys
        let key_aes_1_id = TestSymmKey::A(1);
        let key_aes_1 = SymmetricCryptoKey::make_aes256_cbc_hmac_key();
        ctx.set_symmetric_key(key_aes_1_id, key_aes_1.clone())
            .unwrap();
        let key_aes_2_id = TestSymmKey::A(2);
        let key_aes_2 = SymmetricCryptoKey::make_aes256_cbc_hmac_key();
        ctx.set_symmetric_key(key_aes_2_id, key_aes_2.clone())
            .unwrap();

        // XChaCha20 Poly1305 keys
        let key_xchacha_3_id = TestSymmKey::A(3);
        let key_xchacha_3 = SymmetricCryptoKey::make_xchacha20_poly1305_key();
        ctx.set_symmetric_key(key_xchacha_3_id, key_xchacha_3.clone())
            .unwrap();
        let key_xchacha_4_id = TestSymmKey::A(4);
        let key_xchacha_4 = SymmetricCryptoKey::make_xchacha20_poly1305_key();
        ctx.set_symmetric_key(key_xchacha_4_id, key_xchacha_4.clone())
            .unwrap();

        // Wrap and unwrap the keys
        let wrapped_key_1_2 = ctx.wrap_symmetric_key(key_aes_1_id, key_aes_2_id).unwrap();
        let wrapped_key_1_3 = ctx
            .wrap_symmetric_key(key_aes_1_id, key_xchacha_3_id)
            .unwrap();
        let wrapped_key_3_1 = ctx
            .wrap_symmetric_key(key_xchacha_3_id, key_aes_1_id)
            .unwrap();
        let wrapped_key_3_4 = ctx
            .wrap_symmetric_key(key_xchacha_3_id, key_xchacha_4_id)
            .unwrap();

        // Unwrap the keys
        let _unwrapped_key_2 = ctx
            .unwrap_symmetric_key(key_aes_1_id, &wrapped_key_1_2)
            .unwrap();
        let _unwrapped_key_3 = ctx
            .unwrap_symmetric_key(key_aes_1_id, &wrapped_key_1_3)
            .unwrap();
        let _unwrapped_key_1 = ctx
            .unwrap_symmetric_key(key_xchacha_3_id, &wrapped_key_3_1)
            .unwrap();
        let _unwrapped_key_4 = ctx
            .unwrap_symmetric_key(key_xchacha_3_id, &wrapped_key_3_4)
            .unwrap();
    }

    #[test]
    fn test_signing() {
        let store: KeyStore<TestIds> = KeyStore::default();

        // Generate and insert a key
        let key_a0_id = TestSigningKey::A(0);
        let key_a0 = SigningKey::make(SignatureAlgorithm::Ed25519);
        let verifying_key = key_a0.to_verifying_key();
        store
            .context_mut()
            .set_signing_key(key_a0_id, key_a0)
            .unwrap();

        assert!(store.context().has_signing_key(key_a0_id));

        // Sign some data with the key
        #[derive(Serialize, Deserialize)]
        struct TestData {
            data: String,
        }
        let signed_object = store
            .context()
            .sign(
                key_a0_id,
                &TestData {
                    data: "Hello".to_string(),
                },
                &SigningNamespace::ExampleNamespace,
            )
            .unwrap();
        let payload: Result<TestData, CryptoError> =
            signed_object.verify_and_unwrap(&verifying_key, &SigningNamespace::ExampleNamespace);
        assert!(payload.is_ok());

        let (signature, serialized_message) = store
            .context()
            .sign_detached(
                key_a0_id,
                &TestData {
                    data: "Hello".to_string(),
                },
                &SigningNamespace::ExampleNamespace,
            )
            .unwrap();
        assert!(signature.verify(
            serialized_message.as_bytes(),
            &verifying_key,
            &SigningNamespace::ExampleNamespace
        ))
    }

    #[test]
    fn test_account_key_rotation() {
        let store: KeyStore<TestIds> = KeyStore::default();
        let mut ctx = store.context_mut();

        // Generate a new user key
        let current_user_private_key_id = TestAsymmKey::A(0);
        let current_user_signing_key_id = TestSigningKey::A(0);

        // Make the keys
        ctx.generate_symmetric_key(TestSymmKey::A(0)).unwrap();
        ctx.make_signing_key(current_user_signing_key_id).unwrap();
        ctx.set_asymmetric_key(
            current_user_private_key_id,
            AsymmetricCryptoKey::make(PublicKeyEncryptionAlgorithm::RsaOaepSha1),
        )
        .unwrap();

        // Get the rotated account keys
        let rotated_keys = ctx
            .dangerous_get_v2_rotated_account_keys(
                current_user_private_key_id,
                current_user_signing_key_id,
            )
            .unwrap();

        // Public/Private key
        assert_eq!(
            AsymmetricPublicCryptoKey::from_der(&rotated_keys.public_key)
                .unwrap()
                .to_der()
                .unwrap(),
            ctx.get_asymmetric_key(current_user_private_key_id)
                .unwrap()
                .to_public_key()
                .to_der()
                .unwrap()
        );
        let decrypted_private_key: Vec<u8> = rotated_keys
            .private_key
            .decrypt_with_key(&rotated_keys.user_key)
            .unwrap();
        let private_key =
            AsymmetricCryptoKey::from_der(&Pkcs8PrivateKeyBytes::from(decrypted_private_key))
                .unwrap();
        assert_eq!(
            private_key.to_der().unwrap(),
            ctx.get_asymmetric_key(current_user_private_key_id)
                .unwrap()
                .to_der()
                .unwrap()
        );

        // Signing Key
        let decrypted_signing_key: Vec<u8> = rotated_keys
            .signing_key
            .decrypt_with_key(&rotated_keys.user_key)
            .unwrap();
        let signing_key =
            SigningKey::from_cose(&CoseKeyBytes::from(decrypted_signing_key)).unwrap();
        assert_eq!(
            signing_key.to_cose(),
            ctx.get_signing_key(current_user_signing_key_id)
                .unwrap()
                .to_cose(),
        );

        // Signed Public Key
        let signed_public_key = rotated_keys.signed_public_key;
        let unwrapped_key = signed_public_key
            .verify_and_unwrap(
                &ctx.get_signing_key(current_user_signing_key_id)
                    .unwrap()
                    .to_verifying_key(),
            )
            .unwrap();
        assert_eq!(
            unwrapped_key.to_der().unwrap(),
            ctx.get_asymmetric_key(current_user_private_key_id)
                .unwrap()
                .to_public_key()
                .to_der()
                .unwrap()
        );
    }
}<|MERGE_RESOLUTION|>--- conflicted
+++ resolved
@@ -10,14 +10,9 @@
 use crate::{
     derive_shareable_key, error::UnsupportedOperation, signing, store::backend::StoreBackend,
     AsymmetricCryptoKey, BitwardenLegacyKeyBytes, ContentFormat, CryptoError, EncString, KeyId,
-<<<<<<< HEAD
-    KeyIds, LocalId, Result, Signature, SignatureAlgorithm, SignedObject, SignedPublicKey,
-    SignedPublicKeyMessage, SigningKey, SymmetricCryptoKey, UnsignedSharedKey,
-=======
-    KeyIds, PublicKeyEncryptionAlgorithm, Result, RotatedUserKeys, Signature, SignatureAlgorithm,
-    SignedObject, SignedPublicKey, SignedPublicKeyMessage, SigningKey, SymmetricCryptoKey,
-    UnsignedSharedKey,
->>>>>>> aaae971f
+    KeyIds, LocalId, PublicKeyEncryptionAlgorithm, Result, RotatedUserKeys, Signature,
+    SignatureAlgorithm, SignedObject, SignedPublicKey, SignedPublicKeyMessage, SigningKey,
+    SymmetricCryptoKey, UnsignedSharedKey,
 };
 
 /// The context of a crypto operation using [super::KeyStore]
@@ -330,11 +325,9 @@
 
     /// Makes a new asymmetric encryption key using the current default algorithm, and stores it in
     /// the context
-    pub fn make_asymmetric_key(&mut self, key_id: Ids::Asymmetric) -> Result<Ids::Asymmetric> {
+    pub fn make_asymmetric_key(&mut self) -> Result<Ids::Asymmetric> {
         let key = AsymmetricCryptoKey::make(PublicKeyEncryptionAlgorithm::RsaOaepSha1);
-        #[allow(deprecated)]
-        self.set_asymmetric_key(key_id, key)?;
-        Ok(key_id)
+        self.add_local_asymmetric_key(key)
     }
 
     /// Generate a new signature key using the current default algorithm, and store it in the
@@ -468,6 +461,16 @@
         Ok(())
     }
 
+    /// Add a new asymmetric key to the local context, returning a new unique identifier for it.
+    pub fn add_local_asymmetric_key(
+        &mut self,
+        key: AsymmetricCryptoKey,
+    ) -> Result<Ids::Asymmetric> {
+        let key_id = Ids::Asymmetric::new_local(LocalId::new());
+        self.local_asymmetric_keys.upsert(key_id, key);
+        Ok(key_id)
+    }
+
     /// Sets a signing key in the context
     #[deprecated(note = "This function should ideally never be used outside this crate")]
     pub fn set_signing_key(&mut self, key_id: Ids::Signing, key: SigningKey) -> Result<()> {
@@ -579,17 +582,10 @@
             tests::{Data, DataView},
             KeyStore,
         },
-<<<<<<< HEAD
         traits::tests::{TestIds, TestSigningKey, TestSymmKey},
-        CompositeEncryptable, CryptoError, Decryptable, LocalId, SignatureAlgorithm, SigningKey,
-        SigningNamespace, SymmetricCryptoKey,
-=======
-        traits::tests::{TestAsymmKey, TestIds, TestSigningKey, TestSymmKey},
         AsymmetricCryptoKey, AsymmetricPublicCryptoKey, CompositeEncryptable, CoseKeyBytes,
-        CoseSerializable, CryptoError, Decryptable, KeyDecryptable, Pkcs8PrivateKeyBytes,
-        PublicKeyEncryptionAlgorithm, SignatureAlgorithm, SigningKey, SigningNamespace,
-        SymmetricCryptoKey,
->>>>>>> aaae971f
+        CoseSerializable, CryptoError, Decryptable, KeyDecryptable, LocalId, Pkcs8PrivateKeyBytes,
+        SignatureAlgorithm, SigningKey, SigningNamespace, SymmetricCryptoKey,
     };
 
     #[test]
@@ -777,18 +773,9 @@
         let store: KeyStore<TestIds> = KeyStore::default();
         let mut ctx = store.context_mut();
 
-        // Generate a new user key
-        let current_user_private_key_id = TestAsymmKey::A(0);
-        let current_user_signing_key_id = TestSigningKey::A(0);
-
         // Make the keys
-        ctx.generate_symmetric_key(TestSymmKey::A(0)).unwrap();
-        ctx.make_signing_key(current_user_signing_key_id).unwrap();
-        ctx.set_asymmetric_key(
-            current_user_private_key_id,
-            AsymmetricCryptoKey::make(PublicKeyEncryptionAlgorithm::RsaOaepSha1),
-        )
-        .unwrap();
+        let current_user_signing_key_id = ctx.make_signing_key().unwrap();
+        let current_user_private_key_id = ctx.make_asymmetric_key().unwrap();
 
         // Get the rotated account keys
         let rotated_keys = ctx
