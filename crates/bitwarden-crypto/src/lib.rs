<<<<<<< HEAD
//! # Bitwarden Cryptographic primitives
//!
//! This crate contains the cryptographic primitives used throughout the SDK.  The general
//! aspiration is for this crate to handle all the difficult cryptographic operations and expose
//! higher level concepts to the rest of the SDK.
//!
//! <div class="warning">
//! Generally you should <b>not</b> find yourself needing to edit this crate! Everything written
//! here requires additional care and attention to ensure that the cryptographic primitives are
//! secure. </div>
//!
//! ## Example:
//!
//! ```rust
//! use bitwarden_crypto::{SymmetricCryptoKey, KeyEncryptable, KeyDecryptable, CryptoError};
//!
//! async fn example() -> Result<(), CryptoError> {
//!   let key = SymmetricCryptoKey::generate();
//!
//!   let data = "Hello, World!".to_owned();
//!   let encrypted = data.clone().encrypt_with_key(&key)?;
//!   let decrypted: String = encrypted.decrypt_with_key(&key)?;
//!
//!   assert_eq!(data, decrypted);
//!   Ok(())
//! }
//! ```
//!
//! ## Development considerations
//!
//! This crate is expected to provide long term support for cryptographic operations. To that end,
//! the following considerations should be taken into account when making changes to this crate:
//!
//! - Limit public interfaces to the bare minimum.
//! - Breaking changes should be rare and well communicated.
//! - Serializable representation of keys and encrypted data must be supported indefinitely as we
//!   have no way to update all data.
//!
//! ### Conventions:
//!
//! - Pure Functions that deterministically "derive" keys from input are prefixed with `derive_`.
//! - Functions that generate non deterministically keys are prefixed with `make_`.
//!
//! ### Differences from `clients`
//!
//! There are some noteworthy differences compared to the other Bitwarden
//! [clients](https://github.com/bitwarden/clients). These changes are made in an effort to
//! introduce conventions in how we name things, improve best practices and abstracting away
//! internal complexity.
//!
//! - `CryptoService.makeSendKey` & `AccessService.createAccessToken` are replaced by the generic
//!   `derive_shareable_key`
//! - MasterKey operations such as `makeMasterKey` and `hashMasterKey` are moved to the MasterKey
//!   struct.
//!
//! ## Crate features
//!
//! - `no-memory-hardening` - Disables memory hardening which ensures that allocated memory is
//!   zeroed on drop. This feature primarily exists in case you do not want to use the standard
//!   allocator, and we advise to still define a `global_allocator` using the
//!   [`ZeroizingAllocator`].
=======
#![doc = include_str!("../README.md")]
>>>>>>> 4167ce01

//! # Pinned heap data
//!
//! This crate uses a `Pin<Box<>>` strategy to ensure data is stored on the heap and not moved
//! around. This pattern is commonly used for `GenericArray` since it's equivalent to `[u8; N]`
//! which is a Copy type placed on the stack. To keep the compiler from making stack copies when
//! moving this struct around, we use a Box to keep the values on the heap. We also pin the box to
//! make sure that the contents can't be pulled out of the box and moved.

#[cfg(not(feature = "no-memory-hardening"))]
#[global_allocator]
static ALLOC: ZeroizingAllocator<std::alloc::System> = ZeroizingAllocator(std::alloc::System);

mod aes;
mod enc_string;
pub use enc_string::{AsymmetricEncString, EncString};
mod error;
pub use error::CryptoError;
pub(crate) use error::Result;
mod fingerprint;
pub use fingerprint::fingerprint;
mod keys;
pub use keys::*;
mod rsa;
pub use crate::rsa::RsaKeyPair;
mod util;
pub use util::{generate_random_alphanumeric, generate_random_bytes, pbkdf2};
mod wordlist;
pub use wordlist::EFF_LONG_WORD_LIST;
mod store;
pub use store::{KeyStore, KeyStoreContext};
mod cose;
mod traits;
mod xchacha20;
pub use traits::{Decryptable, Encryptable, IdentifyKey, KeyId, KeyIds};
pub use zeroizing_alloc::ZeroAlloc as ZeroizingAllocator;

#[cfg(feature = "uniffi")]
uniffi::setup_scaffolding!();

#[cfg(feature = "uniffi")]
mod uniffi_support;<|MERGE_RESOLUTION|>--- conflicted
+++ resolved
@@ -1,68 +1,4 @@
-<<<<<<< HEAD
-//! # Bitwarden Cryptographic primitives
-//!
-//! This crate contains the cryptographic primitives used throughout the SDK.  The general
-//! aspiration is for this crate to handle all the difficult cryptographic operations and expose
-//! higher level concepts to the rest of the SDK.
-//!
-//! <div class="warning">
-//! Generally you should <b>not</b> find yourself needing to edit this crate! Everything written
-//! here requires additional care and attention to ensure that the cryptographic primitives are
-//! secure. </div>
-//!
-//! ## Example:
-//!
-//! ```rust
-//! use bitwarden_crypto::{SymmetricCryptoKey, KeyEncryptable, KeyDecryptable, CryptoError};
-//!
-//! async fn example() -> Result<(), CryptoError> {
-//!   let key = SymmetricCryptoKey::generate();
-//!
-//!   let data = "Hello, World!".to_owned();
-//!   let encrypted = data.clone().encrypt_with_key(&key)?;
-//!   let decrypted: String = encrypted.decrypt_with_key(&key)?;
-//!
-//!   assert_eq!(data, decrypted);
-//!   Ok(())
-//! }
-//! ```
-//!
-//! ## Development considerations
-//!
-//! This crate is expected to provide long term support for cryptographic operations. To that end,
-//! the following considerations should be taken into account when making changes to this crate:
-//!
-//! - Limit public interfaces to the bare minimum.
-//! - Breaking changes should be rare and well communicated.
-//! - Serializable representation of keys and encrypted data must be supported indefinitely as we
-//!   have no way to update all data.
-//!
-//! ### Conventions:
-//!
-//! - Pure Functions that deterministically "derive" keys from input are prefixed with `derive_`.
-//! - Functions that generate non deterministically keys are prefixed with `make_`.
-//!
-//! ### Differences from `clients`
-//!
-//! There are some noteworthy differences compared to the other Bitwarden
-//! [clients](https://github.com/bitwarden/clients). These changes are made in an effort to
-//! introduce conventions in how we name things, improve best practices and abstracting away
-//! internal complexity.
-//!
-//! - `CryptoService.makeSendKey` & `AccessService.createAccessToken` are replaced by the generic
-//!   `derive_shareable_key`
-//! - MasterKey operations such as `makeMasterKey` and `hashMasterKey` are moved to the MasterKey
-//!   struct.
-//!
-//! ## Crate features
-//!
-//! - `no-memory-hardening` - Disables memory hardening which ensures that allocated memory is
-//!   zeroed on drop. This feature primarily exists in case you do not want to use the standard
-//!   allocator, and we advise to still define a `global_allocator` using the
-//!   [`ZeroizingAllocator`].
-=======
 #![doc = include_str!("../README.md")]
->>>>>>> 4167ce01
 
 //! # Pinned heap data
 //!
