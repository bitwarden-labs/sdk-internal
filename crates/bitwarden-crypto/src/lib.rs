--- conflicted
+++ resolved
@@ -14,11 +14,7 @@
 
 mod aes;
 mod enc_string;
-<<<<<<< HEAD
-pub use enc_string::{EncString, UnauthenticatedSharedKey};
-=======
 pub use enc_string::{EncString, UnsignedSharedKey};
->>>>>>> d27f58be
 mod error;
 pub use error::CryptoError;
 pub(crate) use error::Result;
