use std::fmt::Debug;

use bitwarden_error::bitwarden_error;
use thiserror::Error;
use uuid::Uuid;

use crate::fingerprint::FingerprintError;

#[allow(missing_docs)]
#[bitwarden_error(flat)]
#[derive(Debug, Error)]
pub enum CryptoError {
    #[error("The provided key is not the expected type")]
    InvalidKey,
    #[error("The cipher's MAC doesn't match the expected value")]
    InvalidMac,
    #[error("The key provided expects mac protected encstrings, but the mac is missing")]
    MacNotProvided,
    #[error("Error while decrypting EncString")]
    KeyDecrypt,
    #[error("The cipher key has an invalid length")]
    InvalidKeyLen,
    #[error("The value is not a valid UTF8 String")]
    InvalidUtf8String,
    #[error("Missing Key for organization with ID {0}")]
    MissingKey(Uuid),
    #[error("The item was missing a required field: {0}")]
    MissingField(&'static str),
    #[error("Missing Key for Id: {0}")]
    MissingKeyId(String),
    #[error("Crypto store is read-only")]
    ReadOnlyKeyStore,

    #[error("Insufficient KDF parameters")]
    InsufficientKdfParameters,

    #[error("EncString error, {0}")]
    EncString(#[from] EncStringParseError),

    #[error("Rsa error, {0}")]
    RsaError(#[from] RsaError),

    #[error("Fingerprint error, {0}")]
    FingerprintError(#[from] FingerprintError),

    #[error("Argon2 error, {0}")]
    ArgonError(#[from] argon2::Error),

    #[error("Number is zero")]
    ZeroNumber,

    #[error("Unsupported operation, {0}")]
    OperationNotSupported(UnsupportedOperation),

    #[error("Key algorithm does not match encrypted data type")]
    WrongKeyType,

    #[error("Key ID in the COSE Encrypt0 message does not match the key ID in the key")]
    WrongCoseKeyId,

    #[error("Invalid nonce length")]
    InvalidNonceLength,

<<<<<<< HEAD
    #[error("Invalid padding")]
    InvalidPadding,
=======
    #[error("Signature error, {0}")]
    SignatureError(#[from] SignatureError),

    #[error("Encoding error, {0}")]
    EncodingError(#[from] EncodingError),
>>>>>>> 13822350
}

#[derive(Debug, Error)]
pub enum UnsupportedOperation {
    #[error("Encryption is not implemented for key")]
    EncryptionNotImplementedForKey,
}

#[derive(Debug, Error)]
pub enum EncStringParseError {
    #[error("No type detected, missing '.' separator")]
    NoType,
    #[error("Invalid symmetric type, got type {enc_type} with {parts} parts")]
    InvalidTypeSymm { enc_type: String, parts: usize },
    #[error("Invalid asymmetric type, got type {enc_type} with {parts} parts")]
    InvalidTypeAsymm { enc_type: String, parts: usize },
    #[error("Error decoding base64: {0}")]
    InvalidBase64(#[from] base64::DecodeError),
    #[error("Invalid length: expected {expected}, got {got}")]
    InvalidLength { expected: usize, got: usize },
    #[error("Invalid encoding {0}")]
    InvalidCoseEncoding(coset::CoseError),
    #[error("Algorithm missing in COSE header")]
    CoseMissingAlgorithm,
    #[error("Content type missing in COSE header")]
    CoseMissingContentType,
}

#[derive(Debug, Error)]
pub enum RsaError {
    #[error("Unable to create public key")]
    CreatePublicKey,
    #[error("Unable to create private key")]
    CreatePrivateKey,
    #[error("Rsa error, {0}")]
    Rsa(#[from] rsa::Error),
}

#[derive(Debug, Error)]
pub enum SignatureError {
    #[error("Invalid signature")]
    InvalidSignature,
    #[error("Invalid namespace")]
    InvalidNamespace,
}

#[derive(Debug, Error)]
pub enum EncodingError {
    #[error("Invalid cose encoding")]
    InvalidCoseEncoding,
    #[error("Cbor serialization error")]
    InvalidCborSerialization,
    #[error("Missing value {0}")]
    MissingValue(&'static str),
    #[error("Invalid value {0}")]
    InvalidValue(&'static str),
    #[error("Unsupported value {0}")]
    UnsupportedValue(&'static str),
}

/// Alias for `Result<T, CryptoError>`.
pub(crate) type Result<T, E = CryptoError> = std::result::Result<T, E>;<|MERGE_RESOLUTION|>--- conflicted
+++ resolved
@@ -61,16 +61,14 @@
     #[error("Invalid nonce length")]
     InvalidNonceLength,
 
-<<<<<<< HEAD
     #[error("Invalid padding")]
     InvalidPadding,
-=======
+
     #[error("Signature error, {0}")]
     SignatureError(#[from] SignatureError),
 
     #[error("Encoding error, {0}")]
     EncodingError(#[from] EncodingError),
->>>>>>> 13822350
 }
 
 #[derive(Debug, Error)]
