--- conflicted
+++ resolved
@@ -267,11 +267,7 @@
             )
         })?;
         Self::try_from(&data.into_bytes()).map_err(|_| {
-<<<<<<< HEAD
-            PasswordProtectedKeyEnvelopeError::ParsingError(
-=======
             PasswordProtectedKeyEnvelopeError::Parsing(
->>>>>>> 72f4866f
                 "Failed to parse PasswordProtectedKeyEnvelope".to_string(),
             )
         })
