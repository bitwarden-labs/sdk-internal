use super::{
    kdf::{Kdf, KdfDerivedKeyMaterial},
    master_key::{decrypt_user_key, encrypt_user_key},
    utils::stretch_key,
};
use crate::{
<<<<<<< HEAD
    keys::{key_encryptable::CryptoKey, utils::stretch_key},
    EncString, KeyEncryptable, Result, SymmetricCryptoKey, WrappedSymmetricKey,
=======
    keys::key_encryptable::CryptoKey, EncString, KeyEncryptable, Result, SymmetricCryptoKey,
>>>>>>> bc2f2033
};

/// Pin Key.
///
/// Derived from a specific password, used for pin encryption and exports.
pub struct PinKey(KdfDerivedKeyMaterial);

impl PinKey {
    /// Derives a users pin key from their password, email and KDF.
    pub fn derive(password: &[u8], email: &[u8], kdf: &Kdf) -> Result<Self> {
        KdfDerivedKeyMaterial::derive_kdf_key(password, email, kdf).map(Self)
    }

    /// Encrypt the users user key
    pub fn encrypt_user_key(&self, user_key: &SymmetricCryptoKey) -> Result<WrappedSymmetricKey> {
        encrypt_user_key(&self.0 .0, user_key)
    }

    /// Decrypt the users user key
    pub fn decrypt_user_key(&self, user_key: WrappedSymmetricKey) -> Result<SymmetricCryptoKey> {
        decrypt_user_key(&self.0 .0, user_key)
    }
}

impl CryptoKey for PinKey {}

impl KeyEncryptable<PinKey, EncString> for &[u8] {
    fn encrypt_with_key(self, key: &PinKey) -> Result<EncString> {
        let stretched_key = SymmetricCryptoKey::Aes256CbcHmacKey(stretch_key(&key.0 .0)?);
        self.encrypt_with_key(&stretched_key)
    }
}

impl KeyEncryptable<PinKey, EncString> for String {
    fn encrypt_with_key(self, key: &PinKey) -> Result<EncString> {
        self.as_bytes().encrypt_with_key(key)
    }
}<|MERGE_RESOLUTION|>--- conflicted
+++ resolved
@@ -4,12 +4,7 @@
     utils::stretch_key,
 };
 use crate::{
-<<<<<<< HEAD
-    keys::{key_encryptable::CryptoKey, utils::stretch_key},
-    EncString, KeyEncryptable, Result, SymmetricCryptoKey, WrappedSymmetricKey,
-=======
-    keys::key_encryptable::CryptoKey, EncString, KeyEncryptable, Result, SymmetricCryptoKey,
->>>>>>> bc2f2033
+    keys::key_encryptable::CryptoKey, EncString, KeyEncryptable, Result, SymmetricCryptoKey, WrappedSymmetricKey,
 };
 
 /// Pin Key.
