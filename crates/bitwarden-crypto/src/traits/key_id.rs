--- conflicted
+++ resolved
@@ -147,14 +147,10 @@
 
         assert!(!TestAsymmKey::A(0).is_local());
         assert!(!TestAsymmKey::B.is_local());
-<<<<<<< HEAD
         assert!(TestAsymmKey::C(Uuid::new_v4()).is_local());
-=======
-        assert!(TestAsymmKey::C("test").is_local());
 
         assert!(!TestSigningKey::A(0).is_local());
         assert!(!TestSigningKey::B.is_local());
-        assert!(TestSigningKey::C("test").is_local());
->>>>>>> b0c950da
+        assert!(TestSigningKey::C(Uuid::new_v4()).is_local());
     }
 }