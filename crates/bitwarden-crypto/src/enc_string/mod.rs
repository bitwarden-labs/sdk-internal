//! Encrypted string types
//!
<<<<<<< HEAD
//! [EncString] and [UnauthenticatedSharedKey] are Bitwarden specific primitive that represents a
=======
//! [EncString] and [UnsignedSharedKey] are Bitwarden specific primitive that represents a
>>>>>>> d27f58be
//! encrypted string. They are are used together with the [KeyDecryptable][crate::KeyDecryptable]
//! and [KeyEncryptable][crate::KeyEncryptable] traits to encrypt and decrypt data using
//! [SymmetricCryptoKey][crate::SymmetricCryptoKey] and
//! [AsymmetricCryptoKey][crate::AsymmetricCryptoKey]s.

mod asymmetric;
mod symmetric;

use std::str::FromStr;

<<<<<<< HEAD
pub use asymmetric::UnauthenticatedSharedKey;
=======
pub use asymmetric::UnsignedSharedKey;
>>>>>>> d27f58be
use base64::{engine::general_purpose::STANDARD, Engine};
pub use symmetric::EncString;

use crate::error::{EncStringParseError, Result};

fn check_length(buf: &[u8], expected: usize) -> Result<()> {
    if buf.len() < expected {
        return Err(EncStringParseError::InvalidLength {
            expected,
            got: buf.len(),
        }
        .into());
    }
    Ok(())
}

fn from_b64_vec(s: &str) -> Result<Vec<u8>> {
    Ok(STANDARD
        .decode(s)
        .map_err(EncStringParseError::InvalidBase64)?)
}

fn from_b64<const N: usize>(s: &str) -> Result<[u8; N]> {
    Ok(from_b64_vec(s)?
        .try_into()
        .map_err(|e: Vec<_>| EncStringParseError::InvalidLength {
            expected: N,
            got: e.len(),
        })?)
}

fn split_enc_string(s: &str) -> (&str, Vec<&str>) {
    let header_parts: Vec<_> = s.split('.').collect();

    if header_parts.len() == 2 {
        (header_parts[0], header_parts[1].split('|').collect())
    } else {
        // Support legacy format with no header
        let parts: Vec<_> = s.split('|').collect();
        if parts.len() == 3 {
            ("1", parts) // Aes128Cbc_HmacSha256_B64
        } else {
            ("0", parts) // Aes256Cbc_B64
        }
    }
}

struct FromStrVisitor<T>(std::marker::PhantomData<T>);
impl<T> FromStrVisitor<T> {
    fn new() -> Self {
        Self(Default::default())
    }
}
impl<T: FromStr> serde::de::Visitor<'_> for FromStrVisitor<T>
where
    T::Err: std::fmt::Debug,
{
    type Value = T;

    fn expecting(&self, f: &mut std::fmt::Formatter) -> std::fmt::Result {
        write!(f, "a valid string")
    }

    fn visit_str<E>(self, v: &str) -> Result<Self::Value, E>
    where
        E: serde::de::Error,
    {
        T::from_str(v).map_err(|e| E::custom(format!("{:?}", e)))
    }
}

#[cfg(test)]
mod tests {
    use super::*;

    #[test]
    fn test_check_length_less_than_expected() {
        let buf = [1, 2, 3];
        let expected = 5;
        let result = check_length(&buf, expected);
        assert!(result.is_err());
    }

    #[test]
    fn test_check_length_equal_to_expected() {
        let buf = [1, 2, 3, 4, 5];
        let expected = 5;
        let result = check_length(&buf, expected);
        assert!(result.is_ok());
    }

    #[test]
    fn test_check_length_greater_than_expected() {
        let buf = [1, 2, 3, 4, 5, 6];
        let expected = 5;
        let result = check_length(&buf, expected);
        assert!(result.is_ok());
    }

    #[test]
    fn test_split_enc_string_new_format() {
        let s = "2.abc|def|ghi";
        let (header, parts) = split_enc_string(s);
        assert_eq!(header, "2");
        assert_eq!(parts, vec!["abc", "def", "ghi"]);
    }

    #[test]
    fn test_split_enc_string_old_format_three_parts() {
        let s = "abc|def|ghi";
        let (header, parts) = split_enc_string(s);
        assert_eq!(header, "1");
        assert_eq!(parts, vec!["abc", "def", "ghi"]);
    }

    #[test]
    fn test_split_enc_string_old_format_fewer_parts() {
        let s = "abc|def";
        let (header, parts) = split_enc_string(s);
        assert_eq!(header, "0");
        assert_eq!(parts, vec!["abc", "def"]);
    }
}<|MERGE_RESOLUTION|>--- conflicted
+++ resolved
@@ -1,10 +1,6 @@
 //! Encrypted string types
 //!
-<<<<<<< HEAD
-//! [EncString] and [UnauthenticatedSharedKey] are Bitwarden specific primitive that represents a
-=======
 //! [EncString] and [UnsignedSharedKey] are Bitwarden specific primitive that represents a
->>>>>>> d27f58be
 //! encrypted string. They are are used together with the [KeyDecryptable][crate::KeyDecryptable]
 //! and [KeyEncryptable][crate::KeyEncryptable] traits to encrypt and decrypt data using
 //! [SymmetricCryptoKey][crate::SymmetricCryptoKey] and
@@ -15,11 +11,7 @@
 
 use std::str::FromStr;
 
-<<<<<<< HEAD
-pub use asymmetric::UnauthenticatedSharedKey;
-=======
 pub use asymmetric::UnsignedSharedKey;
->>>>>>> d27f58be
 use base64::{engine::general_purpose::STANDARD, Engine};
 pub use symmetric::EncString;
 
