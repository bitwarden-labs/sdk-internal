--- conflicted
+++ resolved
@@ -52,10 +52,7 @@
 pub enum EncString {
     /// 0
     AesCbc256_B64 { iv: [u8; 16], data: Vec<u8> },
-<<<<<<< HEAD
-=======
     /// 1 was the now removed `AesCbc128_HmacSha256_B64`.
->>>>>>> c89ea8e5
     /// 2
     AesCbc256_HmacSha256_B64 {
         iv: [u8; 16],
@@ -224,26 +221,9 @@
 
 impl KeyDecryptable<SymmetricCryptoKey, Vec<u8>> for EncString {
     fn decrypt_with_key(&self, key: &SymmetricCryptoKey) -> Result<Vec<u8>> {
-<<<<<<< HEAD
         match (self, key) {
             (EncString::AesCbc256_B64 { iv, data }, SymmetricCryptoKey::Aes256CbcKey(key)) => {
                 crate::aes::decrypt_aes256(iv, data.clone(), &key.encryption_key)
-=======
-        match self {
-            EncString::AesCbc256_B64 { iv, data } => {
-                if key.mac_key.is_some() {
-                    return Err(CryptoError::MacNotProvided);
-                }
-
-                let dec = crate::aes::decrypt_aes256(iv, data.clone(), &key.key)?;
-                Ok(dec)
-            }
-            EncString::AesCbc256_HmacSha256_B64 { iv, mac, data } => {
-                let mac_key = key.mac_key.as_ref().ok_or(CryptoError::InvalidMac)?;
-                let dec =
-                    crate::aes::decrypt_aes256_hmac(iv, mac, data.clone(), mac_key, &key.key)?;
-                Ok(dec)
->>>>>>> c89ea8e5
             }
             (
                 EncString::AesCbc256_HmacSha256_B64 { iv, mac, data },
@@ -408,11 +388,7 @@
         assert_eq!(enc_string.enc_type(), 0);
 
         let result: Result<String, CryptoError> = enc_string.decrypt_with_key(&key);
-<<<<<<< HEAD
         assert!(matches!(result, Err(CryptoError::EncryptionTypeMismatch)));
-=======
-        assert!(matches!(result, Err(CryptoError::MacNotProvided)));
->>>>>>> c89ea8e5
     }
 
     #[test]
