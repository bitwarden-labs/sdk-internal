--- conflicted
+++ resolved
@@ -8,8 +8,8 @@
 use crate::{
     error::{CryptoError, EncStringParseError, Result, UnsupportedOperation},
     util::FromStrVisitor,
-    Aes256CbcHmacKey, ContentFormat, KeyDecryptable, KeyEncryptable, KeyEncryptableWithContentType,
-    SymmetricCryptoKey, Utf8Bytes, XChaCha20Poly1305Key,
+    Aes256CbcHmacKey, ContentFormat, CoseEncrypt0Bytes, KeyDecryptable, KeyEncryptable,
+    KeyEncryptableWithContentType, SymmetricCryptoKey, Utf8Bytes, XChaCha20Poly1305Key,
 };
 
 #[cfg(feature = "wasm")]
@@ -266,13 +266,9 @@
         content_format: ContentFormat,
     ) -> Result<EncString> {
         let data = crate::cose::encrypt_xchacha20_poly1305(data_dec, key, content_format)?;
-<<<<<<< HEAD
         Ok(EncString::Cose_Encrypt0_B64 {
             data: data.to_vec(),
         })
-=======
-        Ok(EncString::Cose_Encrypt0_B64 { data })
->>>>>>> f2bc7084
     }
 
     /// The numerical representation of the encryption type of the [EncString].
@@ -317,12 +313,10 @@
                 EncString::Cose_Encrypt0_B64 { data },
                 SymmetricCryptoKey::XChaCha20Poly1305Key(key),
             ) => {
-                let (decrypted_message, _) =
-<<<<<<< HEAD
-                    crate::cose::decrypt_xchacha20_poly1305(&data.to_vec().into(), key)?;
-=======
-                    crate::cose::decrypt_xchacha20_poly1305(data.as_slice(), key)?;
->>>>>>> f2bc7084
+                let (decrypted_message, _) = crate::cose::decrypt_xchacha20_poly1305(
+                    &CoseEncrypt0Bytes::from(data.as_slice()),
+                    key,
+                )?;
                 Ok(decrypted_message)
             }
             _ => Err(CryptoError::WrongKeyType),
