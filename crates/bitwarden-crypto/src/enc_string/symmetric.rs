--- conflicted
+++ resolved
@@ -7,13 +7,10 @@
 use super::{check_length, from_b64, from_b64_vec, split_enc_string};
 use crate::{
     error::{CryptoError, EncStringParseError, Result, UnsupportedOperation},
-<<<<<<< HEAD
-    Aes256CbcHmacKey, ContentFormat, KeyDecryptable, KeyEncryptable, SymmetricCryptoKey,
+    util::FromStrVisitor,
+    Aes256CbcHmacKey, Aes256CbcHmacKey, ContentFormat, KeyDecryptable, KeyDecryptable,
+    KeyEncryptable, KeyEncryptable, SymmetricCryptoKey, SymmetricCryptoKey, XChaCha20Poly1305Key,
     XChaCha20Poly1305Key,
-=======
-    util::FromStrVisitor,
-    Aes256CbcHmacKey, KeyDecryptable, KeyEncryptable, SymmetricCryptoKey, XChaCha20Poly1305Key,
->>>>>>> 13822350
 };
 
 #[cfg(feature = "wasm")]
